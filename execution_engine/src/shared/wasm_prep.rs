--- conflicted
+++ resolved
@@ -1,12 +1,6 @@
 //! Preprocessing of Wasm modules.
-<<<<<<< HEAD
-use casper_wasm_utils::{self, parity_wasm::elements::Module, stack_height};
-use parity_wasm::elements::{
-    self, External, Instruction, Internal, MemorySection, Section, TableType, Type,
-=======
 use casper_wasm::elements::{
     self, External, Instruction, Internal, MemorySection, Module, Section, TableType, Type,
->>>>>>> be8e93c2
 };
 use casper_wasm_utils::{self, stack_height};
 use thiserror::Error;
@@ -417,26 +411,25 @@
 
 /// Returns a parity Module from the given bytes without making modifications or checking limits.
 pub fn deserialize(module_bytes: &[u8]) -> Result<Module, PreprocessingError> {
-<<<<<<< HEAD
-    parity_wasm::deserialize_buffer::<Module>(module_bytes).map_err(|deserialize_error| {
+    casper_wasm::deserialize_buffer::<Module>(module_bytes).map_err(|deserialize_error| {
         match deserialize_error {
-            parity_wasm::SerializationError::UnknownOpcode(BULK_OPCODE_PREFIX) => {
+            casper_wasm::SerializationError::UnknownOpcode(BULK_OPCODE_PREFIX) => {
                 PreprocessingError::Deserialize(
                     "Bulk memory operations are not supported".to_string(),
                 )
             }
-            parity_wasm::SerializationError::UnknownOpcode(SIMD_OPCODE_PREFIX) => {
+            casper_wasm::SerializationError::UnknownOpcode(SIMD_OPCODE_PREFIX) => {
                 PreprocessingError::Deserialize("SIMD operations are not supported".to_string())
             }
-            parity_wasm::SerializationError::UnknownOpcode(ATOMIC_OPCODE_PREFIX) => {
+            casper_wasm::SerializationError::UnknownOpcode(ATOMIC_OPCODE_PREFIX) => {
                 PreprocessingError::Deserialize("Atomic operations are not supported".to_string())
             }
-            parity_wasm::SerializationError::UnknownOpcode(
+            casper_wasm::SerializationError::UnknownOpcode(
                 SIGN_EXT_OPCODE_START..=SIGN_EXT_OPCODE_END,
             ) => PreprocessingError::Deserialize(
                 "Sign extension operations are not supported".to_string(),
             ),
-            parity_wasm::SerializationError::Other(msg) if msg == "Enable the multi_value feature to deserialize more than one function result" => {
+            casper_wasm::SerializationError::Other(msg) if msg == "Enable the multi_value feature to deserialize more than one function result" => {
                 // Due to the way parity-wasm crate works, it's always deserializes opcodes
                 // from multi_value proposal but if the feature is not enabled, then it will
                 // error with very specific message (as compared to other extensions).
@@ -449,9 +442,6 @@
 
         }
     })
-=======
-    casper_wasm::deserialize_buffer::<Module>(module_bytes).map_err(Into::into)
->>>>>>> be8e93c2
 }
 
 /// Creates new wasm module from entry points.
