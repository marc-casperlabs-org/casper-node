use std::{
    cell::RefCell,
    collections::{BTreeSet, HashMap, HashSet},
    iter::{self, FromIterator},
    rc::Rc,
};

use once_cell::sync::Lazy;
use rand::RngCore;

use casper_types::{
    account::{
        Account, AccountHash, ActionType, AddKeyFailure, AssociatedKeys, RemoveKeyFailure,
        SetThresholdFailure, Weight, ACCOUNT_HASH_LENGTH,
    },
    bytesrepr::ToBytes,
    contracts::NamedKeys,
    system::{AUCTION, HANDLE_PAYMENT, MINT, STANDARD_PAYMENT},
    AccessRights, BlockTime, CLValue, Contract, ContractHash, DeployHash, EntryPointType,
<<<<<<< HEAD
    EntryPoints, Key, Phase, ProtocolVersion, PublicKey, RuntimeArgs, SecretKey, URef,
    KEY_HASH_LENGTH, U256, U512,
=======
    EntryPoints, Key, Phase, ProtocolVersion, RuntimeArgs, StoredValue, URef, KEY_HASH_LENGTH,
    U512,
>>>>>>> 85d9afbd
};

use super::{Address, Error, RuntimeContext};
use crate::{
    core::{
        engine_state::{EngineConfig, SystemContractRegistry},
        execution::AddressGenerator,
        runtime::extract_access_rights_from_keys,
        tracking_copy::TrackingCopy,
    },
    shared::{additive_map::AdditiveMap, gas::Gas, newtypes::CorrelationId, transform::Transform},
    storage::global_state::{
        in_memory::{InMemoryGlobalState, InMemoryGlobalStateView},
        StateProvider,
    },
};

const DEPLOY_HASH: [u8; 32] = [1u8; 32];
const PHASE: Phase = Phase::Session;
const GAS_LIMIT: u64 = 500_000_000_000_000u64;

static TEST_ENGINE_CONFIG: Lazy<EngineConfig> = Lazy::new(EngineConfig::default);

fn mock_tracking_copy(
    init_key: Key,
    init_account: Account,
) -> TrackingCopy<InMemoryGlobalStateView> {
    let correlation_id = CorrelationId::new();
    let hist = InMemoryGlobalState::empty().unwrap();
    let root_hash = hist.empty_root_hash;
    let transform = Transform::Write(StoredValue::Account(init_account));

    let mut m = AdditiveMap::new();
    m.insert(init_key, transform);
    let new_hash = hist
        .commit(correlation_id, root_hash, m)
        .expect("Creation of mocked account should be a success.");

    let reader = hist
        .checkout(new_hash)
        .expect("Checkout should not throw errors.")
        .expect("Root hash should exist.");

    TrackingCopy::new(reader)
}

fn mock_account_with_purse(account_hash: AccountHash, purse: [u8; 32]) -> (Key, Account) {
    let associated_keys = AssociatedKeys::new(account_hash, Weight::new(1));
    let account = Account::new(
        account_hash,
        NamedKeys::new(),
        URef::new(purse, AccessRights::READ_ADD_WRITE),
        associated_keys,
        Default::default(),
    );
    let key = Key::Account(account_hash);

    (key, account)
}

fn mock_account(account_hash: AccountHash) -> (Key, Account) {
    mock_account_with_purse(account_hash, [0; 32])
}

// create random account key.
fn random_account_key<G: RngCore>(entropy_source: &mut G) -> Key {
    let mut key = [0u8; 32];
    entropy_source.fill_bytes(&mut key);
    Key::Account(AccountHash::new(key))
}

// create random contract key.
fn random_contract_key<G: RngCore>(entropy_source: &mut G) -> Key {
    let mut key = [0u8; 32];
    entropy_source.fill_bytes(&mut key);
    Key::Hash(key)
}

// Create URef Key.
fn create_uref(address_generator: &mut AddressGenerator, rights: AccessRights) -> Key {
    let address = address_generator.create_address();
    Key::URef(URef::new(address, rights))
}

fn random_hash<G: RngCore>(entropy_source: &mut G) -> Key {
    let mut key = [0u8; KEY_HASH_LENGTH];
    entropy_source.fill_bytes(&mut key);
    Key::Hash(key)
}

fn mock_runtime_context<'a>(
    account: &'a Account,
    base_key: Key,
    named_keys: &'a mut NamedKeys,
    access_rights: HashMap<Address, HashSet<AccessRights>>,
    hash_address_generator: AddressGenerator,
    uref_address_generator: AddressGenerator,
    transfer_address_generator: AddressGenerator,
) -> RuntimeContext<'a, InMemoryGlobalStateView> {
    let tracking_copy = mock_tracking_copy(base_key, account.clone());
    RuntimeContext::new(
        Rc::new(RefCell::new(tracking_copy)),
        EntryPointType::Session,
        named_keys,
        access_rights,
        RuntimeArgs::new(),
        BTreeSet::from_iter(vec![account.account_hash()]),
        account,
        base_key,
        BlockTime::new(0),
        DeployHash::new([1u8; 32]),
        Gas::new(U512::from(GAS_LIMIT)),
        Gas::default(),
        Rc::new(RefCell::new(hash_address_generator)),
        Rc::new(RefCell::new(uref_address_generator)),
        Rc::new(RefCell::new(transfer_address_generator)),
        ProtocolVersion::V1_0_0,
        CorrelationId::new(),
        Phase::Session,
        *TEST_ENGINE_CONFIG,
        Vec::default(),
    )
}

#[allow(clippy::assertions_on_constants)]
fn assert_forged_reference<T>(result: Result<T, Error>) {
    match result {
        Err(Error::ForgedReference(_)) => assert!(true),
        _ => panic!("Error. Test should have failed with ForgedReference error but didn't."),
    }
}

#[allow(clippy::assertions_on_constants)]
fn assert_invalid_access<T: std::fmt::Debug>(result: Result<T, Error>, expecting: AccessRights) {
    match result {
        Err(Error::InvalidAccess { required }) if required == expecting => assert!(true),
        other => panic!(
            "Error. Test should have failed with InvalidAccess error but didn't: {:?}.",
            other
        ),
    }
}

fn test<T, F>(access_rights: HashMap<Address, HashSet<AccessRights>>, query: F) -> Result<T, Error>
where
    F: FnOnce(RuntimeContext<InMemoryGlobalStateView>) -> Result<T, Error>,
{
    let secret_key = SecretKey::ed25519_from_bytes([222; SecretKey::ED25519_LENGTH])
        .expect("should create secret key");
    let public_key = PublicKey::from(&secret_key);
    let deploy_hash = [1u8; 32];
    let (base_key, account) = mock_account(public_key.to_account_hash());

    let mut named_keys = NamedKeys::new();
    let uref_address_generator = AddressGenerator::new(&deploy_hash, Phase::Session);
    let hash_address_generator = AddressGenerator::new(&deploy_hash, Phase::Session);
    let transfer_address_generator = AddressGenerator::new(&deploy_hash, Phase::Session);
    let runtime_context = mock_runtime_context(
        &account,
        base_key,
        &mut named_keys,
        access_rights,
        hash_address_generator,
        uref_address_generator,
        transfer_address_generator,
    );
    query(runtime_context)
}

#[test]
fn use_uref_valid() {
    // Test fixture
    let mut rng = AddressGenerator::new(&DEPLOY_HASH, PHASE);
    let uref = create_uref(&mut rng, AccessRights::READ_WRITE);
    let access_rights = extract_access_rights_from_keys(vec![uref]);
    // Use uref as the key to perform an action on the global state.
    // This should succeed because the uref is valid.
    let value = StoredValue::CLValue(CLValue::from_t(43_i32).unwrap());
    let query_result = test(access_rights, |mut rc| rc.metered_write_gs(uref, value));
    query_result.expect("writing using valid uref should succeed");
}

#[test]
fn use_uref_forged() {
    // Test fixture
    let mut rng = AddressGenerator::new(&DEPLOY_HASH, PHASE);
    let uref = create_uref(&mut rng, AccessRights::READ_WRITE);
    let access_rights = HashMap::new();
    let value = StoredValue::CLValue(CLValue::from_t(43_i32).unwrap());
    let query_result = test(access_rights, |mut rc| rc.metered_write_gs(uref, value));

    assert_forged_reference(query_result);
}

#[test]
fn account_key_not_writeable() {
    let mut rng = rand::thread_rng();
    let acc_key = random_account_key(&mut rng);
    let query_result = test(HashMap::new(), |mut rc| {
        rc.metered_write_gs(
            acc_key,
            StoredValue::CLValue(CLValue::from_t(1_i32).unwrap()),
        )
    });
    assert_invalid_access(query_result, AccessRights::WRITE);
}

#[test]
fn account_key_readable_valid() {
    // Account key is readable if it is a "base" key - current context of the
    // execution.
    let query_result = test(HashMap::new(), |mut rc| {
        let base_key = rc.base_key();

        let result = rc
            .read_gs(&base_key)
            .expect("Account key is readable.")
            .expect("Account is found in GS.");

        assert_eq!(result, StoredValue::Account(rc.account().clone()));
        Ok(())
    });

    assert!(query_result.is_ok());
}

#[test]
fn account_key_readable_invalid() {
    // Account key is NOT readable if it is different than the "base" key.
    let mut rng = rand::thread_rng();
    let other_acc_key = random_account_key(&mut rng);

    let query_result = test(HashMap::new(), |mut rc| rc.read_gs(&other_acc_key));

    assert_invalid_access(query_result, AccessRights::READ);
}

#[test]
fn account_key_addable_valid() {
    // Account key is addable if it is a "base" key - current context of the
    // execution.
    let mut rng = AddressGenerator::new(&DEPLOY_HASH, PHASE);
    let uref = create_uref(&mut rng, AccessRights::READ);
    let access_rights = extract_access_rights_from_keys(vec![uref]);
    let query_result = test(access_rights, |mut rc| {
        let base_key = rc.base_key();
        let uref_name = "NewURef".to_owned();
        let named_key = StoredValue::CLValue(CLValue::from_t((uref_name.clone(), uref)).unwrap());

        rc.metered_add_gs(base_key, named_key)
            .expect("Adding should work.");

        let named_key_transform = Transform::AddKeys(iter::once((uref_name, uref)).collect());

        assert_eq!(
            *rc.effect().transforms.get(&base_key).unwrap(),
            named_key_transform
        );

        Ok(())
    });

    assert!(query_result.is_ok());
}

#[test]
fn account_key_addable_invalid() {
    // Account key is NOT addable if it is a "base" key - current context of the
    // execution.
    let mut rng = rand::thread_rng();
    let other_acc_key = random_account_key(&mut rng);

    let query_result = test(HashMap::new(), |mut rc| {
        rc.metered_add_gs(
            other_acc_key,
            StoredValue::CLValue(CLValue::from_t(1_i32).unwrap()),
        )
    });

    assert_invalid_access(query_result, AccessRights::ADD);
}

#[test]
fn contract_key_readable_valid() {
    // Account key is readable if it is a "base" key - current context of the
    // execution.
    let mut rng = rand::thread_rng();
    let contract_key = random_contract_key(&mut rng);
    let query_result = test(HashMap::new(), |mut rc| rc.read_gs(&contract_key));

    assert!(query_result.is_ok());
}

#[test]
fn contract_key_not_writeable() {
    // Account key is readable if it is a "base" key - current context of the
    // execution.
    let mut rng = rand::thread_rng();
    let contract_key = random_contract_key(&mut rng);
    let query_result = test(HashMap::new(), |mut rc| {
        rc.metered_write_gs(
            contract_key,
            StoredValue::CLValue(CLValue::from_t(1_i32).unwrap()),
        )
    });

    assert_invalid_access(query_result, AccessRights::WRITE);
}

#[test]
fn contract_key_addable_valid() {
    // Contract key is addable if it is a "base" key - current context of the execution.
    let account_hash = AccountHash::new([0u8; 32]);
    let (account_key, account) = mock_account(account_hash);
    let authorization_keys = BTreeSet::from_iter(vec![account_hash]);
    let hash_address_generator = AddressGenerator::new(&DEPLOY_HASH, PHASE);
    let mut uref_address_generator = AddressGenerator::new(&DEPLOY_HASH, PHASE);
    let transfer_address_generator = AddressGenerator::new(&DEPLOY_HASH, PHASE);

    let mut rng = rand::thread_rng();
    let contract_key = random_contract_key(&mut rng);
    let contract = StoredValue::Contract(Contract::default());

    let tracking_copy = Rc::new(RefCell::new(mock_tracking_copy(
        account_key,
        account.clone(),
    )));
    tracking_copy.borrow_mut().write(contract_key, contract);

    let default_system_registry = {
        let mut registry = SystemContractRegistry::new();
        registry.insert(MINT.to_string(), ContractHash::default());
        registry.insert(HANDLE_PAYMENT.to_string(), ContractHash::default());
        registry.insert(STANDARD_PAYMENT.to_string(), ContractHash::default());
        registry.insert(AUCTION.to_string(), ContractHash::default());
        StoredValue::CLValue(CLValue::from_t(registry).unwrap())
    };

    tracking_copy
        .borrow_mut()
        .write(Key::SystemContractRegistry, default_system_registry);

    let mut named_keys = NamedKeys::new();
    let uref = create_uref(&mut uref_address_generator, AccessRights::WRITE);
    let uref_name = "NewURef".to_owned();
    let named_uref_tuple =
        StoredValue::CLValue(CLValue::from_t((uref_name.clone(), uref)).unwrap());

    let access_rights = extract_access_rights_from_keys(vec![uref]);

    let mut runtime_context = RuntimeContext::new(
        Rc::clone(&tracking_copy),
        EntryPointType::Session,
        &mut named_keys,
        access_rights,
        RuntimeArgs::new(),
        authorization_keys,
        &account,
        contract_key,
        BlockTime::new(0),
        DeployHash::new(DEPLOY_HASH),
        Gas::new(U512::from(GAS_LIMIT)),
        Gas::default(),
        Rc::new(RefCell::new(hash_address_generator)),
        Rc::new(RefCell::new(uref_address_generator)),
        Rc::new(RefCell::new(transfer_address_generator)),
        ProtocolVersion::V1_0_0,
        CorrelationId::new(),
        PHASE,
        EngineConfig::default(),
        Vec::default(),
    );

    runtime_context
        .metered_add_gs(contract_key, named_uref_tuple)
        .expect("Adding should work.");

    let updated_contract = StoredValue::Contract(Contract::new(
        [0u8; 32].into(),
        [0u8; 32].into(),
        iter::once((uref_name, uref)).collect(),
        EntryPoints::default(),
        ProtocolVersion::V1_0_0,
    ));

    assert_eq!(
        *tracking_copy
            .borrow()
            .effect()
            .transforms
            .get(&contract_key)
            .unwrap(),
        Transform::Write(updated_contract)
    );
}

#[test]
fn contract_key_addable_invalid() {
    let account_hash = AccountHash::new([0u8; 32]);
    let (account_key, account) = mock_account(account_hash);
    let authorization_keys = BTreeSet::from_iter(vec![account_hash]);
    let hash_address_generator = AddressGenerator::new(&DEPLOY_HASH, PHASE);
    let mut uref_address_generator = AddressGenerator::new(&DEPLOY_HASH, PHASE);
    let transfer_address_generator = AddressGenerator::new(&DEPLOY_HASH, PHASE);
    let mut rng = rand::thread_rng();
    let contract_key = random_contract_key(&mut rng);

    let other_contract_key = random_contract_key(&mut rng);
    let contract = StoredValue::Contract(Contract::default());
    let tracking_copy = Rc::new(RefCell::new(mock_tracking_copy(
        account_key,
        account.clone(),
    )));

    tracking_copy.borrow_mut().write(contract_key, contract);

    let mut named_keys = NamedKeys::new();

    let uref = create_uref(&mut uref_address_generator, AccessRights::WRITE);
    let uref_name = "NewURef".to_owned();
    let named_uref_tuple = StoredValue::CLValue(CLValue::from_t((uref_name, uref)).unwrap());

    let access_rights = extract_access_rights_from_keys(vec![uref]);
    let mut runtime_context = RuntimeContext::new(
        Rc::clone(&tracking_copy),
        EntryPointType::Session,
        &mut named_keys,
        access_rights,
        RuntimeArgs::new(),
        authorization_keys,
        &account,
        other_contract_key,
        BlockTime::new(0),
        DeployHash::new(DEPLOY_HASH),
        Gas::default(),
        Gas::default(),
        Rc::new(RefCell::new(hash_address_generator)),
        Rc::new(RefCell::new(uref_address_generator)),
        Rc::new(RefCell::new(transfer_address_generator)),
        ProtocolVersion::V1_0_0,
        CorrelationId::new(),
        PHASE,
        EngineConfig::default(),
        Vec::default(),
    );

    let result = runtime_context.metered_add_gs(contract_key, named_uref_tuple);

    assert_invalid_access(result, AccessRights::ADD);
}

#[test]
fn uref_key_readable_valid() {
    let mut rng = AddressGenerator::new(&DEPLOY_HASH, PHASE);
    let uref_key = create_uref(&mut rng, AccessRights::READ);
    let access_rights = extract_access_rights_from_keys(vec![uref_key]);
    let query_result = test(access_rights, |mut rc| rc.read_gs(&uref_key));
    assert!(query_result.is_ok());
}

#[test]
fn uref_key_readable_invalid() {
    let mut rng = AddressGenerator::new(&DEPLOY_HASH, PHASE);
    let uref_key = create_uref(&mut rng, AccessRights::WRITE);
    let access_rights = extract_access_rights_from_keys(vec![uref_key]);
    let query_result = test(access_rights, |mut rc| rc.read_gs(&uref_key));
    assert_invalid_access(query_result, AccessRights::READ);
}

#[test]
fn uref_key_writeable_valid() {
    let mut rng = AddressGenerator::new(&DEPLOY_HASH, PHASE);
    let uref_key = create_uref(&mut rng, AccessRights::WRITE);
    let access_rights = extract_access_rights_from_keys(vec![uref_key]);
    let query_result = test(access_rights, |mut rc| {
        rc.metered_write_gs(
            uref_key,
            StoredValue::CLValue(CLValue::from_t(1_i32).unwrap()),
        )
    });
    assert!(query_result.is_ok());
}

#[test]
fn uref_key_writeable_invalid() {
    let mut rng = AddressGenerator::new(&DEPLOY_HASH, PHASE);
    let uref_key = create_uref(&mut rng, AccessRights::READ);
    let access_rights = extract_access_rights_from_keys(vec![uref_key]);
    let query_result = test(access_rights, |mut rc| {
        rc.metered_write_gs(
            uref_key,
            StoredValue::CLValue(CLValue::from_t(1_i32).unwrap()),
        )
    });
    assert_invalid_access(query_result, AccessRights::WRITE);
}

#[test]
fn uref_key_addable_valid() {
    let mut rng = AddressGenerator::new(&DEPLOY_HASH, PHASE);
    let uref_key = create_uref(&mut rng, AccessRights::ADD_WRITE);
    let access_rights = extract_access_rights_from_keys(vec![uref_key]);
    let query_result = test(access_rights, |mut rc| {
        rc.metered_write_gs(uref_key, CLValue::from_t(10_i32).unwrap())
            .expect("Writing to the GlobalState should work.");
        rc.metered_add_gs(uref_key, CLValue::from_t(1_i32).unwrap())
    });
    assert!(query_result.is_ok());
}

#[test]
fn uref_key_addable_invalid() {
    let mut rng = AddressGenerator::new(&DEPLOY_HASH, PHASE);
    let uref_key = create_uref(&mut rng, AccessRights::WRITE);
    let access_rights = extract_access_rights_from_keys(vec![uref_key]);
    let query_result = test(access_rights, |mut rc| {
        rc.metered_add_gs(
            uref_key,
            StoredValue::CLValue(CLValue::from_t(1_i32).unwrap()),
        )
    });
    assert_invalid_access(query_result, AccessRights::ADD);
}

#[test]
fn hash_key_readable() {
    // values under hash's are universally readable
    let query = |runtime_context: RuntimeContext<InMemoryGlobalStateView>| {
        let mut rng = rand::thread_rng();
        let key = random_hash(&mut rng);
        runtime_context.validate_readable(&key)
    };
    let query_result = test(HashMap::new(), query);
    assert!(query_result.is_ok())
}

#[test]
fn hash_key_writeable() {
    // values under hash's are immutable
    let query = |runtime_context: RuntimeContext<InMemoryGlobalStateView>| {
        let mut rng = rand::thread_rng();
        let key = random_hash(&mut rng);
        runtime_context.validate_writeable(&key)
    };
    let query_result = test(HashMap::new(), query);
    assert!(query_result.is_err())
}

#[test]
fn hash_key_addable_invalid() {
    // values under hashes are immutable
    let query = |runtime_context: RuntimeContext<InMemoryGlobalStateView>| {
        let mut rng = rand::thread_rng();
        let key = random_hash(&mut rng);
        runtime_context.validate_addable(&key)
    };
    let query_result = test(HashMap::new(), query);
    assert!(query_result.is_err())
}

#[test]
fn manage_associated_keys() {
    // Testing a valid case only - successfully added a key, and successfully removed,
    // making sure `account_dirty` mutated
    let access_rights = HashMap::new();
    let query = |mut runtime_context: RuntimeContext<InMemoryGlobalStateView>| {
        let account_hash = AccountHash::new([42; 32]);
        let weight = Weight::new(155);

        // Add a key (this doesn't check for all invariants as `add_key`
        // is already tested in different place)
        runtime_context
            .add_associated_key(account_hash, weight)
            .expect("Unable to add key");

        let effect = runtime_context.effect();
        let transform = effect.transforms.get(&runtime_context.base_key()).unwrap();
        let account = match transform {
            Transform::Write(StoredValue::Account(account)) => account,
            _ => panic!("Invalid transform operation found"),
        };
        account
            .associated_keys()
            .get(&account_hash)
            .expect("Account hash wasn't added to associated keys");

        let new_weight = Weight::new(100);
        runtime_context
            .update_associated_key(account_hash, new_weight)
            .expect("Unable to update key");

        let effect = runtime_context.effect();
        let transform = effect.transforms.get(&runtime_context.base_key()).unwrap();
        let account = match transform {
            Transform::Write(StoredValue::Account(account)) => account,
            _ => panic!("Invalid transform operation found"),
        };
        let value = account
            .associated_keys()
            .get(&account_hash)
            .expect("Account hash wasn't added to associated keys");

        assert_eq!(value, &new_weight, "value was not updated");

        // Remove a key that was already added
        runtime_context
            .remove_associated_key(account_hash)
            .expect("Unable to remove key");

        // Verify
        let effect = runtime_context.effect();
        let transform = effect.transforms.get(&runtime_context.base_key()).unwrap();
        let account = match transform {
            Transform::Write(StoredValue::Account(account)) => account,
            _ => panic!("Invalid transform operation found"),
        };

        let actual = account.associated_keys().get(&account_hash);

        assert!(actual.is_none());

        // Remove a key that was already removed
        runtime_context
            .remove_associated_key(account_hash)
            .expect_err("A non existing key was unexpectedly removed again");

        Ok(())
    };
    let _ = test(access_rights, query);
}

#[test]
fn action_thresholds_management() {
    // Testing a valid case only - successfully added a key, and successfully removed,
    // making sure `account_dirty` mutated
    let access_rights = HashMap::new();
    let query = |mut runtime_context: RuntimeContext<InMemoryGlobalStateView>| {
        runtime_context
            .add_associated_key(AccountHash::new([42; 32]), Weight::new(254))
            .expect("Unable to add associated key with maximum weight");
        runtime_context
            .set_action_threshold(ActionType::KeyManagement, Weight::new(253))
            .expect("Unable to set action threshold KeyManagement");
        runtime_context
            .set_action_threshold(ActionType::Deployment, Weight::new(252))
            .expect("Unable to set action threshold Deployment");

        let effect = runtime_context.effect();
        let transform = effect.transforms.get(&runtime_context.base_key()).unwrap();
        let mutated_account = match transform {
            Transform::Write(StoredValue::Account(account)) => account,
            _ => panic!("Invalid transform operation found"),
        };

        assert_eq!(
            mutated_account.action_thresholds().deployment(),
            &Weight::new(252)
        );
        assert_eq!(
            mutated_account.action_thresholds().key_management(),
            &Weight::new(253)
        );

        runtime_context
            .set_action_threshold(ActionType::Deployment, Weight::new(255))
            .expect_err("Shouldn't be able to set deployment threshold higher than key management");

        Ok(())
    };
    let _ = test(access_rights, query);
}

#[test]
fn should_verify_ownership_before_adding_key() {
    // Testing a valid case only - successfully added a key, and successfully removed,
    // making sure `account_dirty` mutated
    let access_rights = HashMap::new();
    let query = |mut runtime_context: RuntimeContext<InMemoryGlobalStateView>| {
        // Overwrites a `base_key` to a different one before doing any operation as
        // account `[0; 32]`
        runtime_context.base_key = Key::Hash([1; 32]);

        let err = runtime_context
            .add_associated_key(AccountHash::new([84; 32]), Weight::new(123))
            .expect_err("This operation should return error");

        match err {
            Error::AddKeyFailure(AddKeyFailure::PermissionDenied) => {}
            e => panic!("Invalid error variant: {:?}", e),
        }

        Ok(())
    };
    let _ = test(access_rights, query);
}

#[test]
fn should_verify_ownership_before_removing_a_key() {
    // Testing a valid case only - successfully added a key, and successfully removed,
    // making sure `account_dirty` mutated
    let access_rights = HashMap::new();
    let query = |mut runtime_context: RuntimeContext<InMemoryGlobalStateView>| {
        // Overwrites a `base_key` to a different one before doing any operation as
        // account `[0; 32]`
        runtime_context.base_key = Key::Hash([1; 32]);

        let err = runtime_context
            .remove_associated_key(AccountHash::new([84; 32]))
            .expect_err("This operation should return error");

        match err {
            Error::RemoveKeyFailure(RemoveKeyFailure::PermissionDenied) => {}
            ref e => panic!("Invalid error variant: {:?}", e),
        }

        Ok(())
    };
    let _ = test(access_rights, query);
}

#[test]
fn should_verify_ownership_before_setting_action_threshold() {
    // Testing a valid case only - successfully added a key, and successfully removed,
    // making sure `account_dirty` mutated
    let access_rights = HashMap::new();
    let query = |mut runtime_context: RuntimeContext<InMemoryGlobalStateView>| {
        // Overwrites a `base_key` to a different one before doing any operation as
        // account `[0; 32]`
        runtime_context.base_key = Key::Hash([1; 32]);

        let err = runtime_context
            .set_action_threshold(ActionType::Deployment, Weight::new(123))
            .expect_err("This operation should return error");

        match err {
            Error::SetThresholdFailure(SetThresholdFailure::PermissionDeniedError) => {}
            ref e => panic!("Invalid error variant: {:?}", e),
        }

        Ok(())
    };
    let _ = test(access_rights, query);
}

#[test]
fn can_roundtrip_key_value_pairs() {
    let access_rights = HashMap::new();
    let query = |mut runtime_context: RuntimeContext<InMemoryGlobalStateView>| {
        let deploy_hash = [1u8; 32];
        let mut uref_address_generator = AddressGenerator::new(&deploy_hash, Phase::Session);
        let test_uref = create_uref(&mut uref_address_generator, AccessRights::default())
            .as_uref()
            .cloned()
            .unwrap();
        let test_value = CLValue::from_t("test_value".to_string()).unwrap();

        runtime_context
            .write_purse_uref(test_uref.to_owned(), test_value.clone())
            .expect("should write_ls");

        let result = runtime_context
            .read_purse_uref(&test_uref)
            .expect("should read_ls");

        Ok(result == Some(test_value))
    };
    let query_result = test(access_rights, query).expect("should be ok");
    assert!(query_result)
}

#[test]
fn remove_uref_works() {
    // Test that `remove_uref` removes Key from both ephemeral representation
    // which is one of the current RuntimeContext, and also puts that change
    // into the `TrackingCopy` so that it's later committed to the GlobalState.

    let access_rights = HashMap::new();
    let deploy_hash = [1u8; 32];
    let (base_key, account) = mock_account(AccountHash::new([0u8; 32]));
    let hash_address_generator = AddressGenerator::new(&deploy_hash, Phase::Session);
    let mut uref_address_generator = AddressGenerator::new(&deploy_hash, Phase::Session);
    let transfer_address_generator = AddressGenerator::new(&deploy_hash, Phase::Session);
    let uref_name = "Foo".to_owned();
    let uref_key = create_uref(&mut uref_address_generator, AccessRights::READ);
    let mut named_keys = iter::once((uref_name.clone(), uref_key)).collect();
    let mut runtime_context = mock_runtime_context(
        &account,
        base_key,
        &mut named_keys,
        access_rights,
        hash_address_generator,
        uref_address_generator,
        transfer_address_generator,
    );

    assert!(runtime_context.named_keys_contains_key(&uref_name));
    assert!(runtime_context.remove_key(&uref_name).is_ok());
    assert!(runtime_context.validate_key(&uref_key).is_err());
    assert!(!runtime_context.named_keys_contains_key(&uref_name));
    let effects = runtime_context.effect();
    let transform = effects.transforms.get(&base_key).unwrap();
    let account = match transform {
        Transform::Write(StoredValue::Account(account)) => account,
        _ => panic!("Invalid transform operation found"),
    };
    assert!(!account.named_keys().contains_key(&uref_name));
}

#[test]
fn validate_valid_purse_of_an_account() {
    // Tests that URef which matches a purse of a given context gets validated
    let mock_purse = [42u8; 32];
    let access_rights = HashMap::new();
    let deploy_hash = [1u8; 32];
    let (base_key, account) = mock_account_with_purse(AccountHash::new([0u8; 32]), mock_purse);
    let mut named_keys = NamedKeys::new();
    let hash_address_generator = AddressGenerator::new(&deploy_hash, Phase::Session);
    let uref_address_generator = AddressGenerator::new(&deploy_hash, Phase::Session);
    let transfer_address_generator = AddressGenerator::new(&deploy_hash, Phase::Session);
    let runtime_context = mock_runtime_context(
        &account,
        base_key,
        &mut named_keys,
        access_rights,
        hash_address_generator,
        uref_address_generator,
        transfer_address_generator,
    );

    // URef that has the same id as purse of an account gets validated
    // successfully.
    let purse = URef::new(mock_purse, AccessRights::READ_ADD_WRITE);
    assert!(runtime_context.validate_uref(&purse).is_ok());

    // URef that has the same id as purse of an account gets validated
    // successfully as the passed purse has only subset of the privileges
    let purse = URef::new(mock_purse, AccessRights::READ);
    assert!(runtime_context.validate_uref(&purse).is_ok());
    let purse = URef::new(mock_purse, AccessRights::ADD);
    assert!(runtime_context.validate_uref(&purse).is_ok());
    let purse = URef::new(mock_purse, AccessRights::WRITE);
    assert!(runtime_context.validate_uref(&purse).is_ok());

    // Purse ID that doesn't match account's purse should fail as it's also not
    // in known urefs.
    let purse = URef::new([53; 32], AccessRights::READ_ADD_WRITE);
    assert!(runtime_context.validate_uref(&purse).is_err());
}

#[test]
fn should_meter_for_gas_storage_write() {
    // Test fixture
    let mut rng = AddressGenerator::new(&DEPLOY_HASH, PHASE);
    let uref = create_uref(&mut rng, AccessRights::READ_WRITE);
    let access_rights = extract_access_rights_from_keys(vec![uref]);
    let value = StoredValue::CLValue(CLValue::from_t(43_i32).unwrap());
    let expected_write_cost = TEST_ENGINE_CONFIG
        .wasm_config()
        .storage_costs()
        .calculate_gas_cost(value.serialized_length());

    let (gas_usage_before, gas_usage_after) = test(access_rights, |mut rc| {
        let gas_before = rc.gas_counter();
        rc.metered_write_gs(uref, value).expect("should write");
        let gas_after = rc.gas_counter();
        Ok((gas_before, gas_after))
    })
    .expect("should run test");

    assert!(
        gas_usage_after > gas_usage_before,
        "{} <= {}",
        gas_usage_after,
        gas_usage_before
    );

    assert_eq!(gas_usage_after, gas_usage_before + expected_write_cost);
}

#[test]
fn should_meter_for_gas_storage_add() {
    // Test fixture
    let mut rng = AddressGenerator::new(&DEPLOY_HASH, PHASE);
    let uref = create_uref(&mut rng, AccessRights::ADD_WRITE);
    let access_rights = extract_access_rights_from_keys(vec![uref]);
    let value = StoredValue::CLValue(CLValue::from_t(43_i32).unwrap());
    let expected_add_cost = TEST_ENGINE_CONFIG
        .wasm_config()
        .storage_costs()
        .calculate_gas_cost(value.serialized_length());

    let (gas_usage_before, gas_usage_after) = test(access_rights, |mut rc| {
        rc.metered_write_gs(uref, value.clone())
            .expect("should write");
        let gas_before = rc.gas_counter();
        rc.metered_add_gs(uref, value).expect("should add");
        let gas_after = rc.gas_counter();
        Ok((gas_before, gas_after))
    })
    .expect("should run test");

    assert!(
        gas_usage_after > gas_usage_before,
        "{} <= {}",
        gas_usage_after,
        gas_usage_before
    );

    assert_eq!(gas_usage_after, gas_usage_before + expected_add_cost);
}

#[test]
fn associated_keys_add_full() {
    let final_add_result = test(Default::default(), |mut rc| {
        let associated_keys_before = rc.account().associated_keys().len();

        for count in 0..(rc.engine_config().max_associated_keys() as usize - associated_keys_before)
        {
            let account_hash = {
                let mut addr = [0; ACCOUNT_HASH_LENGTH];
                U256::from(count).to_big_endian(&mut addr);
                AccountHash::new(addr)
            };
            let weight = Weight::new(count as u8);
            rc.add_associated_key(account_hash, weight)
                .unwrap_or_else(|e| panic!("should add key {}: {:?}", count, e));
        }

        rc.add_associated_key(AccountHash::new([42; 32]), Weight::new(42))
    });

    assert!(matches!(
        final_add_result.expect_err("should error out"),
        Error::AddKeyFailure(AddKeyFailure::MaxKeysLimit)
    ));
}<|MERGE_RESOLUTION|>--- conflicted
+++ resolved
@@ -17,13 +17,8 @@
     contracts::NamedKeys,
     system::{AUCTION, HANDLE_PAYMENT, MINT, STANDARD_PAYMENT},
     AccessRights, BlockTime, CLValue, Contract, ContractHash, DeployHash, EntryPointType,
-<<<<<<< HEAD
-    EntryPoints, Key, Phase, ProtocolVersion, PublicKey, RuntimeArgs, SecretKey, URef,
+    EntryPoints, Key, Phase, ProtocolVersion, PublicKey, RuntimeArgs, SecretKey, StoredValue, URef,
     KEY_HASH_LENGTH, U256, U512,
-=======
-    EntryPoints, Key, Phase, ProtocolVersion, RuntimeArgs, StoredValue, URef, KEY_HASH_LENGTH,
-    U512,
->>>>>>> 85d9afbd
 };
 
 use super::{Address, Error, RuntimeContext};
