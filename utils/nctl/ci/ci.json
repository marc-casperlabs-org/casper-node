--- conflicted
+++ resolved
@@ -10,10 +10,6 @@
         }
     },
     "nctl_upgrade_tests": {
-<<<<<<< HEAD
-        "protocol_1": "1.4.5"
-=======
         "protocol_1": "1.4.6"
->>>>>>> 1ac08034
     }
 }