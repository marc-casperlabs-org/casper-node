--- conflicted
+++ resolved
@@ -316,15 +316,9 @@
 /// Collection of named groups.
 pub type Groups = BTreeMap<Group, BTreeSet<URef>>;
 
-<<<<<<< HEAD
 /// A newtype wrapping a `HashAddr` which references a [`Contract`] in the global state.
-#[derive(DataSize, Default, PartialOrd, Ord, PartialEq, Eq, Hash, Clone, Copy)]
-=======
-/// A newtype wrapping a `HashAddr` which is the raw bytes of
-/// the ContractHash
 #[derive(Default, PartialOrd, Ord, PartialEq, Eq, Hash, Clone, Copy)]
 #[cfg_attr(feature = "datasize", derive(DataSize))]
->>>>>>> ca029425
 pub struct ContractHash(HashAddr);
 
 impl ContractHash {
@@ -468,15 +462,9 @@
     }
 }
 
-<<<<<<< HEAD
 /// A newtype wrapping a `HashAddr` which references a [`ContractPackage`] in the global state.
-#[derive(DataSize, Default, PartialOrd, Ord, PartialEq, Eq, Hash, Clone, Copy)]
-=======
-/// A newtype wrapping a `HashAddr` which is the raw bytes of
-/// the ContractPackageHash
 #[derive(Default, PartialOrd, Ord, PartialEq, Eq, Hash, Clone, Copy)]
 #[cfg_attr(feature = "datasize", derive(DataSize))]
->>>>>>> ca029425
 pub struct ContractPackageHash(HashAddr);
 
 impl ContractPackageHash {
