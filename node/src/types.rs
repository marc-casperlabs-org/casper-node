//! Common types used across multiple components.

pub(crate) mod appendable_block;
mod block;
pub mod chainspec;
mod deploy;
pub mod error;
mod exit_code;
mod item;
pub mod json_compatibility;
mod node_config;
mod node_id;
/// Peers map.
pub mod peers_map;
mod shared_object;
mod status_feed;
mod timestamp;

use rand::{CryptoRng, RngCore};
#[cfg(not(test))]
use rand_chacha::ChaCha20Rng;

pub use block::{
    json_compatibility::{JsonBlock, JsonBlockHeader},
    Block, BlockBody, BlockHash, BlockHeader, BlockSignatures, FinalitySignature, FinalizedBlock,
    HashingAlgorithmVersion, MerkleBlockBody, MerkleBlockBodyPart, MerkleLinkedListNode,
};
pub(crate) use block::{BlockHeaderWithMetadata, BlockPayload, BlockWithMetadata};
pub use chainspec::Chainspec;
pub(crate) use chainspec::{ActivationPoint, ChainspecRawBytes};
pub use datasize::DataSize;
pub use deploy::{
    Approval, Deploy, DeployConfigurationFailure, DeployHash, DeployHeader, DeployMetadata,
    DeployOrTransferHash, DeployWithApprovals, DeployWithFinalizedApprovals, Error as DeployError,
<<<<<<< HEAD
    ExcessiveSizeError as ExcessiveSizeDeployError, FinalizedApprovals,
=======
    ExcessiveSizeError as ExcessiveSizeDeployError, FinalizedApprovals, FinalizedApprovalsWithId,
>>>>>>> e62484e5
};
pub use error::BlockValidationError;
pub use exit_code::ExitCode;
pub(crate) use item::{Item, Tag};
pub use node_config::NodeConfig;
pub(crate) use node_id::NodeId;
pub use peers_map::PeersMap;
pub use status_feed::{ChainspecInfo, GetStatusResult, NodeState, StatusFeed};
pub use timestamp::{TimeDiff, Timestamp};

/// An object-safe RNG trait that requires a cryptographically strong random number generator.
pub trait CryptoRngCore: CryptoRng + RngCore {}

impl<T> CryptoRngCore for T where T: CryptoRng + RngCore + ?Sized {}

/// The cryptographically secure RNG used throughout the node.
#[cfg(not(test))]
pub type NodeRng = ChaCha20Rng;

/// The RNG used throughout the node for testing.
#[cfg(test)]
pub type NodeRng = crate::testing::TestRng;<|MERGE_RESOLUTION|>--- conflicted
+++ resolved
@@ -32,11 +32,7 @@
 pub use deploy::{
     Approval, Deploy, DeployConfigurationFailure, DeployHash, DeployHeader, DeployMetadata,
     DeployOrTransferHash, DeployWithApprovals, DeployWithFinalizedApprovals, Error as DeployError,
-<<<<<<< HEAD
-    ExcessiveSizeError as ExcessiveSizeDeployError, FinalizedApprovals,
-=======
     ExcessiveSizeError as ExcessiveSizeDeployError, FinalizedApprovals, FinalizedApprovalsWithId,
->>>>>>> e62484e5
 };
 pub use error::BlockValidationError;
 pub use exit_code::ExitCode;
