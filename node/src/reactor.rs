--- conflicted
+++ resolved
@@ -56,11 +56,7 @@
 use tracing::{debug, debug_span, error, info, instrument, trace, warn, Span};
 use tracing_futures::Instrument;
 
-<<<<<<< HEAD
 use casper_types::EraId;
-#[cfg(target_os = "linux")]
-=======
->>>>>>> 055e3a2a
 use utils::rlimit::{Limit, OpenFiles, ResourceLimit};
 
 use crate::{
