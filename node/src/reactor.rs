//! Reactor core.
//!
//! Any long running instance of the node application uses an event-dispatch pattern: Events are
//! generated and stored on an event queue, then processed one-by-one. This process happens inside
//! the reactor*, which also exclusively holds the state of the application besides pending events:
//!
//! 1. The reactor pops an event off the event queue (called a [`Scheduler`](type.Scheduler.html)).
//! 2. The event is dispatched by the reactor. Since the reactor holds mutable state, it can grant
//!    any component that processes an event mutable, exclusive access to its state.
//! 3. Once the (synchronous) event processing has completed, the component returns an effect.
//! 4. The reactor spawns a task that executes these effects and eventually schedules another event.
//! 5. meanwhile go to 1.
//!
//! # Reactors
//!
//! There is no single reactor, but rather a reactor for each application type, since it defines
//! which components are used and how they are wired up. The reactor defines the state by being a
//! `struct` of components, their initialization through the
//! [`Reactor::new()`](trait.Reactor.html#tymethod.new) and a method
//! [`Reactor::dispatch_event()`](trait.Reactor.html#tymethod.dispatch_event) to dispatch events to
//! components.
//!
//! With all these set up, a reactor can be executed using a [`Runner`](struct.Runner.html), either
//! in a step-wise manner using [`crank`](struct.Runner.html#method.crank) or indefinitely using
//! [`run`](struct.Runner.html#method.crank).

mod event_queue_metrics;
pub(crate) mod initializer;
pub(crate) mod joiner;
pub(crate) mod participating;
mod queue_kind;

#[cfg(test)]
use std::sync::Arc;
use std::{
    any,
    collections::HashMap,
    env,
    fmt::{Debug, Display},
    io::Write,
    mem,
    num::NonZeroU64,
    str::FromStr,
    sync::atomic::Ordering,
};

use datasize::DataSize;
use erased_serde::Serialize as ErasedSerialize;
use futures::{future::BoxFuture, FutureExt};
use once_cell::sync::Lazy;
use prometheus::{self, Histogram, HistogramOpts, IntCounter, IntGauge, Registry};
use quanta::{Clock, IntoNanoseconds};
use serde::Serialize;
use signal_hook::consts::signal::{SIGINT, SIGQUIT, SIGTERM};
use tokio::time::{Duration, Instant};
use tracing::{debug, debug_span, error, info, instrument, trace, warn, Span};
use tracing_futures::Instrument;

use casper_types::EraId;
use utils::rlimit::{Limit, OpenFiles, ResourceLimit};

use crate::{
<<<<<<< HEAD
    components::fetcher,
    effect::{
        announcements::{BlocklistAnnouncement, ControlAnnouncement},
        Effect, EffectBuilder, EffectExt, Effects,
    },
    types::{ExitCode, Item, NodeId, Timestamp},
=======
    effect::{
        announcements::{ControlAnnouncement, QueueDumpFormat},
        Effect, EffectBuilder, Effects,
    },
    types::ExitCode,
>>>>>>> a7c5e77a
    unregister_metric,
    utils::{self, SharedFlag, WeightedRoundRobin},
    NodeRng, TERMINATION_REQUESTED,
};
#[cfg(test)]
use crate::{reactor::initializer::Reactor as InitializerReactor, types::Chainspec};
pub(crate) use queue_kind::QueueKind;
use stats_alloc::{Stats, INSTRUMENTED_SYSTEM};

/// Default threshold for when an event is considered slow.  Can be overridden by setting the env
/// var `CL_EVENT_MAX_MICROSECS=<MICROSECONDS>`.
const DEFAULT_DISPATCH_EVENT_THRESHOLD: Duration = Duration::from_secs(1);
const DISPATCH_EVENT_THRESHOLD_ENV_VAR: &str = "CL_EVENT_MAX_MICROSECS";

static DISPATCH_EVENT_THRESHOLD: Lazy<Duration> = Lazy::new(|| {
    env::var(DISPATCH_EVENT_THRESHOLD_ENV_VAR)
        .map(|threshold_str| {
            let threshold_microsecs = u64::from_str(&threshold_str).unwrap_or_else(|error| {
                panic!(
                    "can't parse env var {}={} as a u64: {}",
                    DISPATCH_EVENT_THRESHOLD_ENV_VAR, threshold_str, error
                )
            });
            Duration::from_micros(threshold_microsecs)
        })
        .unwrap_or_else(|_| DEFAULT_DISPATCH_EVENT_THRESHOLD)
});

/// The desired limit for open files.
const TARGET_OPEN_FILES_LIMIT: Limit = 64_000;

/// Adjusts the maximum number of open file handles upwards towards the hard limit.
fn adjust_open_files_limit() {
    // Ensure we have reasonable ulimits.
    match ResourceLimit::<OpenFiles>::get() {
        Err(err) => {
            warn!(%err, "could not retrieve open files limit");
        }

        Ok(current_limit) => {
            if current_limit.current() < TARGET_OPEN_FILES_LIMIT {
                let best_possible = if current_limit.max() < TARGET_OPEN_FILES_LIMIT {
                    warn!(
                        wanted = TARGET_OPEN_FILES_LIMIT,
                        hard_limit = current_limit.max(),
                        "settling for lower open files limit due to hard limit"
                    );
                    current_limit.max()
                } else {
                    TARGET_OPEN_FILES_LIMIT
                };

                let new_limit = ResourceLimit::<OpenFiles>::fixed(best_possible);
                if let Err(err) = new_limit.set() {
                    warn!(%err, current=current_limit.current(), target=best_possible, "did not succeed in raising open files limit")
                } else {
                    debug!(?new_limit, "successfully increased open files limit");
                }
            } else {
                debug!(
                    ?current_limit,
                    "not changing open files limit, already sufficient"
                );
            }
        }
    }
}

/// The value returned by a reactor on completion of the `run()` loop.
#[derive(Clone, Copy, PartialEq, Eq, Debug, DataSize)]
pub(crate) enum ReactorExit {
    /// The process should continue running, moving to the next reactor.
    ProcessShouldContinue,
    /// The process should exit with the given exit code to allow the launcher to react
    /// accordingly.
    ProcessShouldExit(ExitCode),
}

/// Event scheduler
///
/// The scheduler is a combination of multiple event queues that are polled in a specific order. It
/// is the central hook for any part of the program that schedules events directly.
///
/// Components rarely use this, but use a bound `EventQueueHandle` instead.
///
/// Schedule tuples contain an optional ancestor ID and the actual event. The ancestor ID indicates
/// which potential previous event resulted in the event being created.
pub(crate) type Scheduler<Ev> = WeightedRoundRobin<(Option<NonZeroU64>, Ev), QueueKind>;

/// Event queue handle
///
/// The event queue handle is how almost all parts of the application interact with the reactor
/// outside of the normal event loop. It gives different parts a chance to schedule messages that
/// stem from things like external IO.
#[derive(DataSize, Debug)]
pub(crate) struct EventQueueHandle<REv>
where
    REv: 'static,
{
    /// A reference to the scheduler of the event queue.
    scheduler: &'static Scheduler<REv>,
    /// Flag indicating whether or not the reactor processing this event queue is shutting down.
    is_shutting_down: SharedFlag,
}

// Implement `Clone` and `Copy` manually, as `derive` will make it depend on `R` and `Ev` otherwise.
impl<REv> Clone for EventQueueHandle<REv> {
    fn clone(&self) -> Self {
        EventQueueHandle {
            scheduler: self.scheduler,
            is_shutting_down: self.is_shutting_down,
        }
    }
}
impl<REv> Copy for EventQueueHandle<REv> {}

impl<REv> EventQueueHandle<REv> {
    /// Creates a new event queue handle.
    pub(crate) fn new(scheduler: &'static Scheduler<REv>, is_shutting_down: SharedFlag) -> Self {
        EventQueueHandle {
            scheduler,
            is_shutting_down,
        }
    }

    /// Creates a new event queue handle that is not connected to a shutdown flag.
    ///
    /// This method is used in tests, where we are never disabling shutdown warnings anyway.
    #[cfg(test)]
    pub(crate) fn without_shutdown(scheduler: &'static Scheduler<REv>) -> Self {
        EventQueueHandle::new(scheduler, SharedFlag::global_shared())
    }

    /// Schedule an event on a specific queue.
    ///
    /// The scheduled event will not have an ancestor.
    pub(crate) async fn schedule<Ev>(self, event: Ev, queue_kind: QueueKind)
    where
        REv: From<Ev>,
    {
        self.schedule_with_ancestor(None, event, queue_kind).await
    }

    /// Schedule an event on a specific queue.
    pub(crate) async fn schedule_with_ancestor<Ev>(
        self,
        ancestor: Option<NonZeroU64>,
        event: Ev,
        queue_kind: QueueKind,
    ) where
        REv: From<Ev>,
    {
        self.scheduler
            .push((ancestor, event.into()), queue_kind)
            .await
    }

    /// Returns number of events in each of the scheduler's queues.
    pub(crate) fn event_queues_counts(&self) -> HashMap<QueueKind, usize> {
        self.scheduler.event_queues_counts()
    }

    /// Returns whether the associated reactor is currently shutting down.
    pub(crate) fn shutdown_flag(&self) -> SharedFlag {
        self.is_shutting_down
    }
}

/// Reactor core.
///
/// Any reactor should implement this trait and be executed by the `reactor::run` function.
pub(crate) trait Reactor: Sized {
    // Note: We've gone for the `Sized` bound here, since we return an instance in `new`. As an
    // alternative, `new` could return a boxed instance instead, removing this requirement.

    /// Event type associated with reactor.
    ///
    /// Defines what kind of event the reactor processes.
    type Event: ReactorEvent + Display;

    /// A configuration for the reactor
    type Config;

    /// The error type returned by the reactor.
    type Error: Send + 'static;

    /// Dispatches an event on the reactor.
    ///
    /// This function is typically only called by the reactor itself to dispatch an event. It is
    /// safe to call regardless, but will cause the event to skip the queue and things like
    /// accounting.
    fn dispatch_event(
        &mut self,
        effect_builder: EffectBuilder<Self::Event>,
        rng: &mut NodeRng,
        event: Self::Event,
    ) -> Effects<Self::Event>;

    /// Creates a new instance of the reactor.
    ///
    /// This method creates the full state, which consists of all components, and returns a reactor
    /// instance along with the effects that the components generated upon instantiation.
    ///
    /// If any instantiation fails, an error is returned.
    fn new(
        cfg: Self::Config,
        registry: &Registry,
        event_queue: EventQueueHandle<Self::Event>,
        rng: &mut NodeRng,
    ) -> Result<(Self, Effects<Self::Event>), Self::Error>;

    /// If `Some`, indicates that the reactor has completed all its work and should no longer
    /// dispatch events.  The running process may stop or may keep running with a new reactor.
    fn maybe_exit(&self) -> Option<ReactorExit>;

    /// Instructs the reactor to update performance metrics, if any.
    fn update_metrics(&mut self, _event_queue_handle: EventQueueHandle<Self::Event>) {}
}

/// A reactor event type.
pub(crate) trait ReactorEvent: Send + Debug + From<ControlAnnouncement> + 'static {
    /// Returns the event as a control announcement, if possible.
    ///
    /// Returns a reference to a wrapped
    /// [`ControlAnnouncement`](`crate::effect::announcements::ControlAnnouncement`) if the event
    /// is indeed a control announcement variant.
    fn as_control(&self) -> Option<&ControlAnnouncement>;

    /// Converts the event into a control announcement without copying.
    ///
    /// Note that this function must return `Some` if and only `as_control` returns `Some`.
    fn try_into_control(self) -> Option<ControlAnnouncement>;

    /// Returns a cheap but human-readable description of the event.
    fn description(&self) -> &'static str {
        "anonymous event"
    }
}

/// A drop-like trait for `async` compatible drop-and-wait.
///
/// Shuts down a type by explicitly freeing resources, but allowing to wait on cleanup to complete.
pub(crate) trait Finalize: Sized {
    /// Runs cleanup code and waits for a shutdown to complete.
    ///
    /// This function must always be optional and a way to wait for all resources to be freed, not
    /// mandatory for cleanup!
    fn finalize(self) -> BoxFuture<'static, ()> {
        async move {}.boxed()
    }
}

/// Represents memory statistics in bytes.
struct AllocatedMem {
    /// Total allocated memory in bytes.
    allocated: u64,
    /// Total consumed memory in bytes.
    consumed: u64,
    /// Total system memory in bytes.
    total: u64,
}

/// A runner for a reactor.
///
/// The runner manages a reactor's event queue and reactor itself and can run it either continuously
/// or in a step-by-step manner.
#[derive(Debug)]
pub(crate) struct Runner<R>
where
    R: Reactor,
{
    /// The scheduler used for the reactor.
    scheduler: &'static Scheduler<R::Event>,

    /// The reactor instance itself.
    reactor: R,

    /// Counter for events, to aid tracing.
    current_event_id: u64,

    /// Timestamp of last reactor metrics update.
    last_metrics: Instant,

    /// Metrics for the runner.
    metrics: RunnerMetrics,

    /// Check if we need to update reactor metrics every this many events.
    event_metrics_threshold: u64,

    /// Only update reactor metrics if at least this much time has passed.
    event_metrics_min_delay: Duration,

    /// An accurate, possible TSC-supporting clock.
    clock: Clock,

    /// Flag indicating the reactor is being shut down.
    is_shutting_down: SharedFlag,
}

/// Metric data for the Runner
#[derive(Debug)]
struct RunnerMetrics {
    /// Total number of events processed.
    events: IntCounter,
    /// Histogram of how long it took to dispatch an event.
    event_dispatch_duration: Histogram,
    /// Total allocated RAM in bytes, as reported by stats_alloc.
    allocated_ram_bytes: IntGauge,
    /// Total consumed RAM in bytes, as reported by sys-info.
    consumed_ram_bytes: IntGauge,
    /// Total system RAM in bytes, as reported by sys-info.
    total_ram_bytes: IntGauge,
    /// Handle to the metrics registry, in case we need to unregister.
    registry: Registry,
}

impl RunnerMetrics {
    /// Create and register new runner metrics.
    fn new(registry: &Registry) -> Result<Self, prometheus::Error> {
        let events = IntCounter::new(
            "runner_events",
            "running total count of events handled by this reactor",
        )?;

        // Create an event dispatch histogram, putting extra emphasis on the area between 1-10 us.
        let event_dispatch_duration = Histogram::with_opts(
            HistogramOpts::new(
                "event_dispatch_duration",
                "time in nanoseconds to dispatch an event",
            )
            .buckets(vec![
                100.0,
                500.0,
                1_000.0,
                5_000.0,
                10_000.0,
                20_000.0,
                50_000.0,
                100_000.0,
                200_000.0,
                300_000.0,
                400_000.0,
                500_000.0,
                600_000.0,
                700_000.0,
                800_000.0,
                900_000.0,
                1_000_000.0,
                2_000_000.0,
                5_000_000.0,
            ]),
        )?;

        let allocated_ram_bytes =
            IntGauge::new("allocated_ram_bytes", "total allocated ram in bytes")?;
        let consumed_ram_bytes =
            IntGauge::new("consumed_ram_bytes", "total consumed ram in bytes")?;
        let total_ram_bytes = IntGauge::new("total_ram_bytes", "total system ram in bytes")?;

        registry.register(Box::new(events.clone()))?;
        registry.register(Box::new(event_dispatch_duration.clone()))?;
        registry.register(Box::new(allocated_ram_bytes.clone()))?;
        registry.register(Box::new(consumed_ram_bytes.clone()))?;
        registry.register(Box::new(total_ram_bytes.clone()))?;

        Ok(RunnerMetrics {
            events,
            event_dispatch_duration,
            registry: registry.clone(),
            allocated_ram_bytes,
            consumed_ram_bytes,
            total_ram_bytes,
        })
    }
}

impl Drop for RunnerMetrics {
    fn drop(&mut self) {
        unregister_metric!(self.registry, self.events);
        unregister_metric!(self.registry, self.event_dispatch_duration);
        unregister_metric!(self.registry, self.allocated_ram_bytes);
        unregister_metric!(self.registry, self.consumed_ram_bytes);
        unregister_metric!(self.registry, self.total_ram_bytes);
    }
}

impl<R> Runner<R>
where
    R: Reactor,
    R::Event: Serialize,
    R::Error: From<prometheus::Error>,
{
    /// Creates a new runner from a given configuration, using existing metrics.
    #[instrument("init", level = "debug", skip(cfg, rng, registry))]
    pub(crate) async fn with_metrics(
        cfg: R::Config,
        rng: &mut NodeRng,
        registry: &Registry,
    ) -> Result<Self, R::Error> {
        adjust_open_files_limit();

        let event_size = mem::size_of::<R::Event>();

        // Check if the event is of a reasonable size. This only emits a runtime warning at startup
        // right now, since storage size of events is not an issue per se, but copying might be
        // expensive if events get too large.
        if event_size > 16 * mem::size_of::<usize>() {
            warn!(
                %event_size, type_name = ?any::type_name::<R::Event>(),
                "large event size, consider reducing it or boxing"
            );
        }

        let scheduler = utils::leak(Scheduler::new(QueueKind::weights()));
        let is_shutting_down = SharedFlag::new();

        let event_queue = EventQueueHandle::new(scheduler, is_shutting_down);
        let (reactor, initial_effects) = R::new(cfg, registry, event_queue, rng)?;

        // Run all effects from component instantiation.
        process_effects(None, scheduler, initial_effects)
            .instrument(debug_span!("process initial effects"))
            .await;

        info!("reactor main loop is ready");

        Ok(Runner {
            scheduler,
            reactor,
            current_event_id: 1,
            metrics: RunnerMetrics::new(registry)?,
            last_metrics: Instant::now(),
            event_metrics_min_delay: Duration::from_secs(30),
            event_metrics_threshold: 1000,
            clock: Clock::new(),
            is_shutting_down,
        })
    }

    /// Processes a single event on the event queue.
    ///
    /// Returns `false` if processing should stop.
    #[instrument("dispatch", level = "debug", fields(a, ev = self.current_event_id), skip(self, rng))]
    pub(crate) async fn crank(&mut self, rng: &mut NodeRng) -> bool {
        self.metrics.events.inc();

        let event_queue = EventQueueHandle::new(self.scheduler, self.is_shutting_down);
        let effect_builder = EffectBuilder::new(event_queue);

        // Update metrics like memory usage and event queue sizes.
        if self.current_event_id % self.event_metrics_threshold == 0 {
            // We update metrics on the first very event as well to get a good baseline.
            if self.last_metrics.elapsed() >= self.event_metrics_min_delay {
                self.reactor.update_metrics(event_queue);

                // Use a fresh timestamp. This skews the metrics collection interval a little bit,
                // but ensures that if metrics collection time explodes, we are guaranteed a full
                // `event_metrics_min_delay` of event processing.
                self.last_metrics = Instant::now();
            }

            if let Some(AllocatedMem {
                allocated,
                consumed,
                total,
            }) = Self::get_allocated_memory()
            {
                debug!(%allocated, %total, "memory allocated");
                self.metrics.allocated_ram_bytes.set(allocated as i64);
                self.metrics.consumed_ram_bytes.set(consumed as i64);
                self.metrics.total_ram_bytes.set(total as i64);
            }
        }

        let ((ancestor, event), queue) = self.scheduler.pop().await;
        trace!(%event, %queue, "current");
        let event_desc = event.description();

        // Create another span for tracing the processing of one event.
        Span::current().record("ev", &self.current_event_id);

        // If we know the ancestor of an event, record it.
        if let Some(ancestor) = ancestor {
            Span::current().record("a", &ancestor.get());
        }

        // Dispatch the event, then execute the resulting effect.
        let start = self.clock.start();

        let (effects, keep_going) = if event.as_control().is_some() {
            // We've received a control event, which will _not_ be handled by the reactor.
            match event.try_into_control() {
                None => {
                    // If `as_control().is_some()` is true, but `try_into_control` fails, the trait
                    // is implemented incorrectly.
                    error!(
                        "event::as_control succeeded, but try_into_control failed. this is a bug"
                    );

                    // We ignore the event.
                    (Default::default(), true)
                }
                Some(ControlAnnouncement::FatalError { file, line, msg }) => {
                    error!(%file, %line, %msg, "fatal error via control announcement");
                    (Default::default(), false)
                }
                Some(ControlAnnouncement::QueueDumpRequest {
                    dump_format,
                    finished,
                }) => {
                    match dump_format {
                        QueueDumpFormat::Serde(mut ser) => {
                            self.scheduler
                                .dump(move |queue_dump| {
                                    if let Err(err) =
                                        queue_dump.erased_serialize(&mut ser.as_serializer())
                                    {
                                        warn!(%err, "queue dump failed to serialize");
                                    }
                                })
                                .await;
                        }
                        QueueDumpFormat::Debug(ref file) => {
                            match file.try_clone() {
                                Ok(mut local_file) => {
                                    self.scheduler
                                        .dump(move |queue_dump| {
                                            write!(&mut local_file, "{:?}", queue_dump)
                                                .and_then(|_| local_file.flush())
                                                .map_err(|err| {
                                                    warn!(
                                                        ?err,
                                                        "failed to write/flush queue dump using debug format"
                                                    )
                                                })
                                                .ok();
                                        })
                                        .await;
                                }
                                Err(err) => warn!(
                                    %err,
                                    "could not create clone of temporary file for queue debug dump"
                                ),
                            };
                        }
                    }

                    // Notify requestor that we finished writing the queue dump.
                    finished.respond(()).await;

                    // Do nothing on queue dump otherwise.
                    (Default::default(), true)
                }
            }
        } else {
            (
                self.reactor.dispatch_event(effect_builder, rng, event),
                true,
            )
        };

        let end = self.clock.end();

        // Warn if processing took a long time, record to histogram.
        let delta = self.clock.delta(start, end);
        if delta > *DISPATCH_EVENT_THRESHOLD {
            warn!(%event_desc, ns = delta.into_nanos(), "event took very long to dispatch");
        }
        self.metrics
            .event_dispatch_duration
            .observe(delta.into_nanos() as f64);

        // Run effects, with the current event ID as the ancestor for resulting set of events.
        process_effects(
            NonZeroU64::new(self.current_event_id),
            self.scheduler,
            effects,
        )
        .in_current_span()
        .await;

        self.current_event_id += 1;

        keep_going
    }

    /// Gets both the allocated and total memory from sys-info + jemalloc
    fn get_allocated_memory() -> Option<AllocatedMem> {
        let mem_info = match sys_info::mem_info() {
            Ok(mem_info) => mem_info,
            Err(error) => {
                warn!(%error, "unable to get mem_info using sys-info");
                return None;
            }
        };

        // mem_info gives us kilobytes
        let total = mem_info.total * 1024;
        let consumed = total - (mem_info.avail * 1024);

        let Stats {
            allocations: _,
            deallocations: _,
            reallocations: _,
            bytes_allocated,
            bytes_deallocated,
            bytes_reallocated: _,
        } = INSTRUMENTED_SYSTEM.stats();

        Some(AllocatedMem {
            allocated: bytes_allocated.saturating_sub(bytes_deallocated) as u64,
            consumed,
            total,
        })
    }

    /// Runs the reactor until `maybe_exit()` returns `Some` or we get interrupted by a termination
    /// signal.
    pub(crate) async fn run(&mut self, rng: &mut NodeRng) -> ReactorExit {
        loop {
            match TERMINATION_REQUESTED.load(Ordering::SeqCst) as i32 {
                0 => {
                    if let Some(reactor_exit) = self.reactor.maybe_exit() {
                        self.is_shutting_down.set();

                        // TODO: Workaround, until we actually use control announcements for
                        // exiting: Go over the entire remaining event queue and look for a control
                        // announcement. This approach is hacky, and should be replaced with
                        // `ControlAnnouncement` handling instead.
                        //
                        // When this workaround is fixed, we should revisit the handling of getting
                        // a deploy in the event stream server (handling of SseData::DeployAccepted)
                        // since that workaround of making two attempts with the first wrapped in a
                        // timeout should no longer be required.

                        for (ancestor, event) in
                            self.scheduler.drain_queue(QueueKind::Control).await
                        {
                            if let Some(ctrl_ann) = event.as_control() {
                                match ctrl_ann {
                                    ControlAnnouncement::FatalError { file, line, msg } => {
                                        warn!(%file, line=*line, %msg, "exiting due to fatal error scheduled before reactor completion");
                                        return ReactorExit::ProcessShouldExit(ExitCode::Abort);
                                    }
                                    ControlAnnouncement::QueueDumpRequest { .. } => {
                                        // Queue dumps are not handled when shutting down. TODO:
                                        // Maybe return an error instead, something like "reactor is
                                        // shutting down"?
                                    }
                                }
                            } else {
                                debug!(?ancestor, %event, "found non-control announcement while draining queue")
                            }
                        }

                        break reactor_exit;
                    }
                    if !self.crank(rng).await {
                        self.is_shutting_down.set();
                        break ReactorExit::ProcessShouldExit(ExitCode::Abort);
                    }
                }
                SIGINT => {
                    self.is_shutting_down.set();
                    break ReactorExit::ProcessShouldExit(ExitCode::SigInt);
                }
                SIGQUIT => {
                    self.is_shutting_down.set();
                    break ReactorExit::ProcessShouldExit(ExitCode::SigQuit);
                }
                SIGTERM => {
                    self.is_shutting_down.set();
                    break ReactorExit::ProcessShouldExit(ExitCode::SigTerm);
                }
                _ => error!("should be unreachable - bug in signal handler"),
            }
        }
    }

    /// Shuts down a reactor, sealing and draining the entire queue before returning it.
    pub(crate) async fn drain_into_inner(self) -> R {
        self.is_shutting_down.set();
        self.scheduler.seal();
        for (ancestor, event) in self.scheduler.drain_queues().await {
            debug!(?ancestor, %event, "drained event");
        }
        self.reactor
    }
}

#[cfg(test)]
impl<R> Runner<R>
where
    R: Reactor,
    R::Event: Serialize,
    R::Error: From<prometheus::Error>,
{
    /// Creates a new runner from a given configuration.
    ///
    /// Creates a metrics registry that is only going to be used in this runner.
    pub(crate) async fn new(cfg: R::Config, rng: &mut NodeRng) -> Result<Self, R::Error> {
        // Instantiate a new registry for metrics for this reactor.
        let registry = Registry::new();
        Self::with_metrics(cfg, rng, &registry).await
    }

    /// Inject (schedule then process) effects created via a call to `create_effects` which is
    /// itself passed an instance of an `EffectBuilder`.
    #[cfg(test)]
    pub(crate) async fn process_injected_effects<F>(&mut self, create_effects: F)
    where
        F: FnOnce(EffectBuilder<R::Event>) -> Effects<R::Event>,
    {
        let event_queue = EventQueueHandle::new(self.scheduler, self.is_shutting_down);
        let effect_builder = EffectBuilder::new(event_queue);

        let effects = create_effects(effect_builder);

        process_effects(None, self.scheduler, effects)
            .instrument(debug_span!(
                "process injected effects",
                ev = self.current_event_id
            ))
            .await;
    }

    /// Processes a single event if there is one, returns `None` otherwise.
    pub(crate) async fn try_crank(&mut self, rng: &mut NodeRng) -> Option<bool> {
        if self.scheduler.item_count() == 0 {
            None
        } else {
            Some(self.crank(rng).await)
        }
    }

    /// Returns a reference to the reactor.
    pub(crate) fn reactor(&self) -> &R {
        &self.reactor
    }

    /// Returns a mutable reference to the reactor.
    pub(crate) fn reactor_mut(&mut self) -> &mut R {
        &mut self.reactor
    }
}

#[cfg(test)]
impl Runner<InitializerReactor> {
    pub(crate) async fn new_with_chainspec(
        cfg: <InitializerReactor as Reactor>::Config,
        chainspec: Arc<Chainspec>,
    ) -> Result<Self, <InitializerReactor as Reactor>::Error> {
        let registry = Registry::new();
        let scheduler = utils::leak(Scheduler::new(QueueKind::weights()));

        let is_shutting_down = SharedFlag::new();
        let event_queue = EventQueueHandle::new(scheduler, is_shutting_down);
        let (reactor, initial_effects) =
            InitializerReactor::new_with_chainspec(cfg, &registry, event_queue, chainspec)?;

        // Run all effects from component instantiation.
        let span = debug_span!("process initial effects");
        process_effects(None, scheduler, initial_effects)
            .instrument(span)
            .await;

        info!("reactor main loop is ready");

        let event_metrics_min_delay = Duration::from_secs(30);
        let now = Instant::now();
        Ok(Runner {
            scheduler,
            reactor,
            // It is important to initial event count to 1, as we use an ancestor event of 0
            // to mean "no ancestor".
            current_event_id: 1,
            metrics: RunnerMetrics::new(&registry)?,
            // Calculate the `last_metrics` timestamp to be exactly one delay in the past. This will
            // cause the runner to collect metrics at the first opportunity.
            last_metrics: now.checked_sub(event_metrics_min_delay).unwrap_or(now),
            event_metrics_min_delay,
            event_metrics_threshold: 1000,
            clock: Clock::new(),
            is_shutting_down,
        })
    }
}

/// Spawns tasks that will process the given effects.
///
/// Result events from processing the events will be scheduled with the given ancestor.
async fn process_effects<Ev>(
    ancestor: Option<NonZeroU64>,
    scheduler: &'static Scheduler<Ev>,
    effects: Effects<Ev>,
) where
    Ev: Send + 'static,
{
    // TODO: Properly carry around priorities.
    let queue_kind = QueueKind::default();

    for effect in effects {
        tokio::spawn(async move {
            for event in effect.await {
                scheduler.push((ancestor, event), queue_kind).await
            }
        });
    }
}

/// Converts a single effect into another by wrapping it.
fn wrap_effect<Ev, REv, F>(wrap: F, effect: Effect<Ev>) -> Effect<REv>
where
    F: Fn(Ev) -> REv + Send + 'static,
    Ev: Send + 'static,
    REv: Send + 'static,
{
    // TODO: The double-boxing here is very unfortunate =(.
    (async move {
        let events = effect.await;
        events.into_iter().map(wrap).collect()
    })
    .boxed()
}

/// Converts multiple effects into another by wrapping.
pub(crate) fn wrap_effects<Ev, REv, F>(wrap: F, effects: Effects<Ev>) -> Effects<REv>
where
    F: Fn(Ev) -> REv + Send + 'static + Clone,
    Ev: Send + 'static,
    REv: Send + 'static,
{
    effects
        .into_iter()
        .map(move |effect| wrap_effect(wrap.clone(), effect))
        .collect()
}

pub(crate) fn handle_fetch_response<R, T>(
    reactor: &mut R,
    effect_builder: EffectBuilder<<R as Reactor>::Event>,
    rng: &mut NodeRng,
    sender: NodeId,
    serialized_item: &[u8],
    verifiable_chunked_hash_activation: EraId,
) -> Effects<<R as Reactor>::Event>
where
    T: Item,
    R: Reactor,
    <R as Reactor>::Event: From<fetcher::Event<T>> + From<BlocklistAnnouncement>,
{
    match fetcher::Event::<T>::from_get_response_serialized_item(
        sender,
        serialized_item,
        verifiable_chunked_hash_activation,
    ) {
        Some(fetcher_event) => {
            Reactor::dispatch_event(reactor, effect_builder, rng, fetcher_event.into())
        }
        None => {
            info!(
                "{} sent us a {:?} item we couldn't parse, banning peer",
                sender,
                T::TAG
            );
            effect_builder
                .announce_disconnect_from_peer(sender)
                .ignore()
        }
    }
}<|MERGE_RESOLUTION|>--- conflicted
+++ resolved
@@ -60,20 +60,12 @@
 use utils::rlimit::{Limit, OpenFiles, ResourceLimit};
 
 use crate::{
-<<<<<<< HEAD
     components::fetcher,
     effect::{
-        announcements::{BlocklistAnnouncement, ControlAnnouncement},
+        announcements::{BlocklistAnnouncement, ControlAnnouncement, QueueDumpFormat},
         Effect, EffectBuilder, EffectExt, Effects,
     },
     types::{ExitCode, Item, NodeId, Timestamp},
-=======
-    effect::{
-        announcements::{ControlAnnouncement, QueueDumpFormat},
-        Effect, EffectBuilder, Effects,
-    },
-    types::ExitCode,
->>>>>>> a7c5e77a
     unregister_metric,
     utils::{self, SharedFlag, WeightedRoundRobin},
     NodeRng, TERMINATION_REQUESTED,
