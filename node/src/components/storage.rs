--- conflicted
+++ resolved
@@ -1562,13 +1562,9 @@
         txn: &mut Tx,
         era_id: EraId,
     ) -> Result<Option<BlockHeader>, FatalStorageError> {
-<<<<<<< HEAD
         trace!(switch_block_era_id_index = ?self.switch_block_era_id_index);
-        self.switch_block_era_id_index
-=======
         let ret = self
             .switch_block_era_id_index
->>>>>>> 40a24741
             .get(&era_id)
             .and_then(|block_hash| self.get_single_block_header(txn, block_hash).transpose())
             .transpose();
