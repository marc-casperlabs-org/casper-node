//! Unit tests for the storage component.

use std::{
    collections::{BTreeMap, HashMap},
    fs::{self, File},
    iter,
    rc::Rc,
    sync::Arc,
};

use num_rational::Ratio;
use rand::{prelude::SliceRandom, Rng};
use serde::{Deserialize, Serialize};
use smallvec::smallvec;

use casper_types::{
    generate_ed25519_keypair, system::auction::UnbondingPurse, testing::TestRng, AccessRights,
    EraId, ExecutionResult, ProtocolVersion, PublicKey, SecretKey, TimeDiff, URef, U512,
};

use super::{
    move_storage_files_to_network_subdir, should_move_storage_files_to_network_subdir, Config,
    Storage,
};
use crate::{
    components::fetcher::FetchResponse,
    effect::{
        requests::{BlockCompleteConfirmationRequest, StorageRequest},
        Multiple,
    },
    storage::{
        lmdb_ext::{deserialize_internal, serialize_internal},
        FORCE_RESYNC_FILE_NAME,
    },
    testing::{ComponentHarness, UnitTestEvent},
    types::{
        AvailableBlockRange, Block, BlockHash, BlockHashAndHeight, BlockHeader,
        BlockHeaderWithMetadata, BlockSignatures, Chainspec, ChainspecRawBytes, Deploy, DeployHash,
        DeployMetadata, DeployMetadataExt, DeployWithFinalizedApprovals, FetcherItem,
        FinalitySignature, LegacyDeploy, SyncLeapIdentifier,
    },
    utils::{Loadable, WithDir},
};

const RECENT_ERA_COUNT: u64 = 7;
const MAX_TTL: TimeDiff = TimeDiff::from_seconds(86400);

fn new_config(harness: &ComponentHarness<UnitTestEvent>) -> Config {
    const MIB: usize = 1024 * 1024;

    // Restrict all stores to 50 mibibytes, to catch issues before filling up the entire disk.
    Config {
        path: harness.tmp.path().join("storage"),
        max_block_store_size: 50 * MIB,
        max_deploy_store_size: 50 * MIB,
        max_deploy_metadata_store_size: 50 * MIB,
        max_state_store_size: 50 * MIB,
        enable_mem_deduplication: true,
        mem_pool_prune_interval: 4,
    }
}

fn block_headers_into_heights(block_headers: &[BlockHeader]) -> Vec<u64> {
    block_headers
        .iter()
        .map(|block_header| block_header.height())
        .collect()
}

fn signed_block_headers_into_heights(signed_block_headers: &[BlockHeaderWithMetadata]) -> Vec<u64> {
    signed_block_headers
        .iter()
        .map(|signed_block_header| signed_block_header.block_header.height())
        .collect()
}

fn create_sync_leap_test_chain(
    non_signed_blocks: &[u64], // indices of blocks to not be signed
    include_switch_block_at_tip: bool,
    maybe_recent_era_count: Option<u64>, // if Some, override default `RECENT_ERA_COUNT`
) -> (Storage, Chainspec, Vec<Block>) {
    // Test chain:
    //      S0      S1 B2 B3 S4 B5 B6 S7 B8 B9 S10 B11 B12
    //  era 0 | era 1 | era 2  | era 3  | era 4   | era 5 ...
    //  where
    //   S - switch block
    //   B - non-switch block

    // If `include_switch_block_at_tip`, the additional switch block of height 13 will be added at
    // the tip of the chain.
    let (chainspec, _) = <(Chainspec, ChainspecRawBytes)>::from_resources("local");
    let mut harness = ComponentHarness::default();
    let mut storage = storage_fixture_from_parts(
        &harness,
        None,
        None,
        Some(chainspec.protocol_version()),
        None,
        None,
        maybe_recent_era_count,
    );

    let mut trusted_validator_weights = BTreeMap::new();

    let (validator_secret_key, validator_public_key) = generate_ed25519_keypair();
    trusted_validator_weights.insert(validator_public_key.clone(), U512::from(2000000000000u64));

    let mut blocks: Vec<Block> = vec![];
    let block_count = 13 + include_switch_block_at_tip as u64;
    (0_u64..block_count).for_each(|height| {
        let is_switch = height == 0 || height % 3 == 1;
        let era_id = EraId::from(match height {
            0 => 0,
            1 => 1,
            _ => (height + 4) / 3,
        });
        let parent_hash = if height == 0 {
            None
        } else {
            Some(*blocks.get((height - 1) as usize).unwrap().hash())
        };

        let block = Block::random_with_specifics_and_parent_and_validator_weights(
            &mut harness.rng,
            era_id,
            height,
            chainspec.protocol_version(),
            is_switch,
            None,
            parent_hash,
            if is_switch {
                trusted_validator_weights.clone()
            } else {
                BTreeMap::new()
            },
        );

        blocks.push(block);
    });
    blocks.iter().for_each(|block| {
        storage.write_block(block).unwrap();

        let secret_rc = Rc::new(&validator_secret_key);
        let fs = FinalitySignature::create(
            *block.hash(),
            block.header().era_id(),
            &secret_rc,
            validator_public_key.clone(),
        );
        assert!(fs.is_verified().is_ok());

        let mut proofs = BTreeMap::new();
        proofs.insert(validator_public_key.clone(), fs.signature);

        let block_signatures = BlockSignatures {
            block_hash: *block.hash(),
            era_id: block.header().era_id(),
            proofs,
        };

        if !non_signed_blocks.contains(&block.height()) {
            storage
                .write_finality_signatures(&block_signatures)
                .unwrap();
            storage.completed_blocks.insert(block.height());
        }
    });
    (storage, chainspec, blocks)
}

/// Storage component test fixture.
///
/// Creates a storage component in a temporary directory.
///
/// # Panics
///
/// Panics if setting up the storage fixture fails.
fn storage_fixture(harness: &ComponentHarness<UnitTestEvent>) -> Storage {
    let cfg = new_config(harness);
    Storage::new(
        &WithDir::new(harness.tmp.path(), cfg),
        Ratio::new(1, 3),
        None,
        ProtocolVersion::from_parts(1, 0, 0),
        "test",
        MAX_TTL,
        RECENT_ERA_COUNT,
        None,
        false,
    )
    .expect("could not create storage component fixture")
}

/// Storage component test fixture.
///
/// Creates a storage component in a temporary directory.
///
/// # Panics
///
/// Panics if setting up the storage fixture fails.
fn storage_fixture_from_parts(
    harness: &ComponentHarness<UnitTestEvent>,
    fault_tolerance_fraction: Option<Ratio<u64>>,
    hard_reset_to_start_of_era: Option<EraId>,
    protocol_version: Option<ProtocolVersion>,
    network_name: Option<&str>,
    max_ttl: Option<TimeDiff>,
    recent_era_count: Option<u64>,
) -> Storage {
    let cfg = new_config(harness);
    Storage::new(
        &WithDir::new(harness.tmp.path(), cfg),
        fault_tolerance_fraction.unwrap_or_else(|| Ratio::new(1, 3)),
        hard_reset_to_start_of_era,
        protocol_version.unwrap_or(ProtocolVersion::V1_0_0),
        network_name.unwrap_or("test"),
        max_ttl.unwrap_or(MAX_TTL),
        recent_era_count.unwrap_or(RECENT_ERA_COUNT),
        None,
        false,
    )
    .expect("could not create storage component fixture from parts")
}

/// Storage component test fixture with force resync enabled.
///
/// Creates a storage component in a given temporary directory.
///
/// # Panics
///
/// Panics if setting up the storage fixture fails.
fn storage_fixture_with_force_resync(cfg: &WithDir<Config>) -> Storage {
    Storage::new(
        cfg,
        Ratio::new(1, 3),
        None,
        ProtocolVersion::from_parts(1, 0, 0),
        "test",
        MAX_TTL,
        RECENT_ERA_COUNT,
        None,
        true,
    )
    .expect("could not create storage component fixture")
}

/// Storage component test fixture.
///
/// Creates a storage component in a temporary directory, but with a hard reset to a specified era.
///
/// # Panics
///
/// Panics if setting up the storage fixture fails.
fn storage_fixture_with_hard_reset(
    harness: &ComponentHarness<UnitTestEvent>,
    reset_era_id: EraId,
) -> Storage {
    storage_fixture_from_parts(
        harness,
        None,
        Some(reset_era_id),
        Some(ProtocolVersion::from_parts(1, 1, 0)),
        None,
        None,
        None,
    )
}

/// Creates 3 random signatures for the given block.
fn random_signatures(rng: &mut TestRng, block: &Block) -> BlockSignatures {
    let block_hash = *block.hash();
    let era_id = block.header().era_id();
    let mut block_signatures = BlockSignatures::new(block_hash, era_id);
    for _ in 0..3 {
        let secret_key = SecretKey::random(rng);
        let signature = FinalitySignature::create(
            block_hash,
            era_id,
            &secret_key,
            PublicKey::from(&secret_key),
        );
        block_signatures.insert_proof(signature.public_key, signature.signature);
    }
    block_signatures
}

/// Requests block header at a specific height from a storage component.
fn get_block_header_at_height(storage: &mut Storage, height: u64) -> Option<BlockHeader> {
    storage
        .read_block_header_by_height(height)
        .expect("should get block")
}

/// Requests block at a specific height from a storage component.
fn get_block_at_height(storage: &mut Storage, height: u64) -> Option<Block> {
    storage
        .read_block_by_height(height)
        .expect("could not get block by height")
}

/// Loads a block from a storage component.
fn get_block(
    harness: &mut ComponentHarness<UnitTestEvent>,
    storage: &mut Storage,
    block_hash: BlockHash,
) -> Option<Block> {
    let response = harness.send_request(storage, move |responder| {
        StorageRequest::GetBlock {
            block_hash,
            responder,
        }
        .into()
    });
    assert!(harness.is_idle());
    response
}

/// Loads a block header by height from a storage component.
/// Requesting a block header by height is required currently by the RPC
/// component.
fn get_block_header_by_height(
    harness: &mut ComponentHarness<UnitTestEvent>,
    storage: &mut Storage,
    block_height: u64,
) -> Option<BlockHeader> {
    let response = harness.send_request(storage, move |responder| {
        StorageRequest::GetBlockHeaderByHeight {
            block_height,
            only_from_available_block_range: false,
            responder,
        }
        .into()
    });
    assert!(harness.is_idle());
    response
}

/// Loads a block's signatures from a storage component.
fn get_block_signatures(storage: &mut Storage, block_hash: BlockHash) -> Option<BlockSignatures> {
    let mut txn = storage.env.begin_ro_txn().unwrap();
    storage.get_block_signatures(&mut txn, &block_hash).unwrap()
}

/// Loads a set of deploys from a storage component.
///
/// Applies `into_naive` to all loaded deploys.
fn get_naive_deploys(
    harness: &mut ComponentHarness<UnitTestEvent>,
    storage: &mut Storage,
    deploy_hashes: Multiple<DeployHash>,
) -> Vec<Option<Deploy>> {
    let response = harness.send_request(storage, move |responder| {
        StorageRequest::GetDeploys {
            deploy_hashes: deploy_hashes.to_vec(),
            responder,
        }
        .into()
    });
    assert!(harness.is_idle());
    response
        .into_iter()
        .map(|opt_dfa| opt_dfa.map(DeployWithFinalizedApprovals::into_naive))
        .collect()
}

/// Loads a deploy with associated metadata from the storage component.
///
/// Any potential finalized approvals are discarded.
fn get_naive_deploy_and_metadata(
    harness: &mut ComponentHarness<UnitTestEvent>,
    storage: &mut Storage,
    deploy_hash: DeployHash,
) -> Option<(Deploy, DeployMetadataExt)> {
    let response = harness.send_request(storage, |responder| {
        StorageRequest::GetDeployAndMetadata {
            deploy_hash,
            responder,
        }
        .into()
    });
    assert!(harness.is_idle());
    response.map(|(deploy_with_finalized_approvals, metadata)| {
        (deploy_with_finalized_approvals.into_naive(), metadata)
    })
}

/// Requests the highest complete block from a storage component.
fn get_highest_complete_block(
    harness: &mut ComponentHarness<UnitTestEvent>,
    storage: &mut Storage,
) -> Option<Block> {
    let response = harness.send_request(storage, |responder| {
        StorageRequest::GetHighestCompleteBlock { responder }.into()
    });
    assert!(harness.is_idle());
    response
}

/// Requests the highest complete block header from a storage component.
fn get_highest_complete_block_header(
    harness: &mut ComponentHarness<UnitTestEvent>,
    storage: &mut Storage,
) -> Option<BlockHeader> {
    let response = harness.send_request(storage, |responder| {
        StorageRequest::GetHighestCompleteBlockHeader { responder }.into()
    });
    assert!(harness.is_idle());
    response
}

/// Stores a block in a storage component.
fn put_complete_block(
    harness: &mut ComponentHarness<UnitTestEvent>,
    storage: &mut Storage,
    block: Arc<Block>,
) -> bool {
    let block_height = block.height();
    let response = harness.send_request(storage, move |responder| {
        StorageRequest::PutBlock { block, responder }.into()
    });
    assert!(harness.is_idle());
    harness.send_request(storage, move |responder| {
        BlockCompleteConfirmationRequest {
            block_height,
            responder,
        }
        .into()
    });
    assert!(harness.is_idle());
    response
}

/// Stores a block's signatures in a storage component.
fn put_block_signatures(
    harness: &mut ComponentHarness<UnitTestEvent>,
    storage: &mut Storage,
    signatures: BlockSignatures,
) -> bool {
    let response = harness.send_request(storage, move |responder| {
        StorageRequest::PutBlockSignatures {
            signatures,
            responder,
        }
        .into()
    });
    assert!(harness.is_idle());
    response
}

/// Stores a deploy in a storage component.
fn put_deploy(
    harness: &mut ComponentHarness<UnitTestEvent>,
    storage: &mut Storage,
    deploy: Box<Deploy>,
) -> bool {
    let response = harness.send_request(storage, move |responder| {
        StorageRequest::PutDeploy { deploy, responder }.into()
    });
    assert!(harness.is_idle());
    response
}

fn insert_to_deploy_index(
    storage: &mut Storage,
    deploy: Deploy,
    block_hash_and_height: BlockHashAndHeight,
) -> bool {
    storage
        .deploy_hash_index
        .insert(*deploy.hash(), block_hash_and_height)
        .is_none()
}

/// Stores execution results in a storage component.
fn put_execution_results(
    harness: &mut ComponentHarness<UnitTestEvent>,
    storage: &mut Storage,
    block_hash: BlockHash,
    execution_results: HashMap<DeployHash, ExecutionResult>,
) {
    harness.send_request(storage, move |responder| {
        StorageRequest::PutExecutionResults {
            block_hash: Box::new(block_hash),
            execution_results,
            responder,
        }
        .into()
    });
    assert!(harness.is_idle());
}

#[test]
fn get_block_of_non_existing_block_returns_none() {
    let mut harness = ComponentHarness::default();
    let mut storage = storage_fixture(&harness);

    let block_hash = BlockHash::random(&mut harness.rng);
    let response = get_block(&mut harness, &mut storage, block_hash);

    assert!(response.is_none());
    assert!(harness.is_idle());
}

#[test]
fn can_retrieve_block_by_height() {
    let mut harness = ComponentHarness::default();

    // Create a random blocks, load and store them.
    let block_33 = Arc::new(Block::random_with_specifics(
        &mut harness.rng,
        EraId::new(1),
        33,
        ProtocolVersion::from_parts(1, 5, 0),
        true,
        None,
    ));
    let block_14 = Arc::new(Block::random_with_specifics(
        &mut harness.rng,
        EraId::new(1),
        14,
        ProtocolVersion::from_parts(1, 5, 0),
        false,
        None,
    ));
    let block_99 = Arc::new(Block::random_with_specifics(
        &mut harness.rng,
        EraId::new(2),
        99,
        ProtocolVersion::from_parts(1, 5, 0),
        true,
        None,
    ));

    let mut storage = storage_fixture(&harness);

    // Both block at ID and highest block should return `None` initially.
    assert!(get_block_at_height(&mut storage, 0).is_none());
    assert!(get_block_header_at_height(&mut storage, 0).is_none());
    assert!(get_highest_complete_block(&mut harness, &mut storage).is_none());
    assert!(get_highest_complete_block_header(&mut harness, &mut storage).is_none());
    assert!(get_block_at_height(&mut storage, 14).is_none());
    assert!(get_block_header_at_height(&mut storage, 14).is_none());
    assert!(get_block_at_height(&mut storage, 33).is_none());
    assert!(get_block_header_at_height(&mut storage, 33).is_none());
    assert!(get_block_at_height(&mut storage, 99).is_none());
    assert!(get_block_header_at_height(&mut storage, 99).is_none());

    // Inserting 33 changes this.
    let was_new = put_complete_block(&mut harness, &mut storage, block_33.clone());
    assert!(was_new);

    assert_eq!(
        get_highest_complete_block(&mut harness, &mut storage).as_ref(),
        Some(&*block_33)
    );
    assert_eq!(
        get_highest_complete_block_header(&mut harness, &mut storage).as_ref(),
        Some(block_33.header())
    );
    assert!(get_block_at_height(&mut storage, 0).is_none());
    assert!(get_block_header_at_height(&mut storage, 0).is_none());
    assert!(get_block_at_height(&mut storage, 14).is_none());
    assert!(get_block_header_at_height(&mut storage, 14).is_none());
    assert_eq!(
        get_block_at_height(&mut storage, 33).as_ref(),
        Some(&*block_33)
    );
    assert_eq!(
        get_block_header_at_height(&mut storage, 33).as_ref(),
        Some(block_33.header())
    );
    assert!(get_block_at_height(&mut storage, 99).is_none());
    assert!(get_block_header_at_height(&mut storage, 99).is_none());

    // Inserting block with height 14, no change in highest.
    let was_new = put_complete_block(&mut harness, &mut storage, block_14.clone());
    assert!(was_new);

    assert_eq!(
        get_highest_complete_block(&mut harness, &mut storage).as_ref(),
        Some(&*block_33)
    );
    assert_eq!(
        get_highest_complete_block_header(&mut harness, &mut storage).as_ref(),
        Some(block_33.header())
    );
    assert!(get_block_at_height(&mut storage, 0).is_none());
    assert!(get_block_header_at_height(&mut storage, 0).is_none());
    assert_eq!(
        get_block_at_height(&mut storage, 14).as_ref(),
        Some(&*block_14)
    );
    assert_eq!(
        get_block_header_at_height(&mut storage, 14).as_ref(),
        Some(block_14.header())
    );
    assert_eq!(
        get_block_at_height(&mut storage, 33).as_ref(),
        Some(&*block_33)
    );
    assert_eq!(
        get_block_header_at_height(&mut storage, 33).as_ref(),
        Some(block_33.header())
    );
    assert!(get_block_at_height(&mut storage, 99).is_none());
    assert!(get_block_header_at_height(&mut storage, 99).is_none());

    // Inserting block with height 99, changes highest.
    let was_new = put_complete_block(&mut harness, &mut storage, block_99.clone());
    // Mark block 99 as complete.
    storage.completed_blocks.insert(99);
    assert!(was_new);

    assert_eq!(
        get_highest_complete_block(&mut harness, &mut storage).as_ref(),
        Some(&*block_99)
    );
    assert_eq!(
        get_highest_complete_block_header(&mut harness, &mut storage).as_ref(),
        Some(block_99.header())
    );
    assert!(get_block_at_height(&mut storage, 0).is_none());
    assert!(get_block_header_at_height(&mut storage, 0).is_none());
    assert_eq!(
        get_block_at_height(&mut storage, 14).as_ref(),
        Some(&*block_14)
    );
    assert_eq!(
        get_block_header_at_height(&mut storage, 14).as_ref(),
        Some(block_14.header())
    );
    assert_eq!(
        get_block_at_height(&mut storage, 33).as_ref(),
        Some(&*block_33)
    );
    assert_eq!(
        get_block_header_at_height(&mut storage, 33).as_ref(),
        Some(block_33.header())
    );
    assert_eq!(
        get_block_at_height(&mut storage, 99).as_ref(),
        Some(&*block_99)
    );
    assert_eq!(
        get_block_header_at_height(&mut storage, 99).as_ref(),
        Some(block_99.header())
    );
}

#[test]
#[should_panic(expected = "duplicate entries")]
fn different_block_at_height_is_fatal() {
    let mut harness = ComponentHarness::default();
    let mut storage = storage_fixture(&harness);

    // Create two different blocks at the same height.
    let block_44_a = Arc::new(Block::random_with_specifics(
        &mut harness.rng,
        EraId::new(1),
        44,
        ProtocolVersion::V1_0_0,
        false,
        None,
    ));
    let block_44_b = Arc::new(Block::random_with_specifics(
        &mut harness.rng,
        EraId::new(1),
        44,
        ProtocolVersion::V1_0_0,
        false,
        None,
    ));

    let was_new = put_complete_block(&mut harness, &mut storage, block_44_a.clone());
    assert!(was_new);

    let was_new = put_complete_block(&mut harness, &mut storage, block_44_a);
    assert!(was_new);

    // Putting a different block with the same height should now crash.
    put_complete_block(&mut harness, &mut storage, block_44_b);
}

#[test]
fn get_vec_of_non_existing_deploy_returns_nones() {
    let mut harness = ComponentHarness::default();
    let mut storage = storage_fixture(&harness);

    let deploy_id = DeployHash::random(&mut harness.rng);
    let response = get_naive_deploys(&mut harness, &mut storage, smallvec![deploy_id]);
    assert_eq!(response, vec![None]);

    // Also verify that we can retrieve using an empty set of deploy hashes.
    let response = get_naive_deploys(&mut harness, &mut storage, smallvec![]);
    assert!(response.is_empty());
}

#[test]
fn can_retrieve_store_and_load_deploys() {
    let mut harness = ComponentHarness::default();
    let mut storage = storage_fixture(&harness);

    // Create a random deploy, store and load it.
    let deploy = Box::new(Deploy::random(&mut harness.rng));

    let was_new = put_deploy(&mut harness, &mut storage, deploy.clone());
    let block_hash_and_height = BlockHashAndHeight::random(&mut harness.rng);
    // Insert to the deploy hash index as well so that we can perform the GET later.
    // Also check that we don't have an entry there for this deploy.
    assert!(insert_to_deploy_index(
        &mut storage,
        *deploy.clone(),
        block_hash_and_height
    ));
    assert!(was_new, "putting deploy should have returned `true`");

    // Storing the same deploy again should work, but yield a result of `false`.
    let was_new_second_time = put_deploy(&mut harness, &mut storage, deploy.clone());
    assert!(
        !was_new_second_time,
        "storing deploy the second time should have returned `false`"
    );
    assert!(!insert_to_deploy_index(
        &mut storage,
        *deploy.clone(),
        block_hash_and_height
    ));

    // Retrieve the stored deploy.
    let response = get_naive_deploys(&mut harness, &mut storage, smallvec![*deploy.hash()]);
    assert_eq!(response, vec![Some(deploy.as_ref().clone())]);

    // Finally try to get the metadata as well. Since we did not store any, we expect to get the
    // block hash and height from the indices.
    let (deploy_response, metadata_response) = harness
        .send_request(&mut storage, |responder| {
            StorageRequest::GetDeployAndMetadata {
                deploy_hash: *deploy.hash(),
                responder,
            }
            .into()
        })
        .expect("no deploy with metadata returned");

    assert_eq!(deploy_response.into_naive(), *deploy);
    match metadata_response {
        DeployMetadataExt::Metadata(_) => {
            panic!("We didn't store any metadata but we received it in the response.")
        }
        DeployMetadataExt::BlockInfo(recv_block_hash_and_height) => {
            assert_eq!(block_hash_and_height, recv_block_hash_and_height)
        }
        DeployMetadataExt::Empty => panic!(
            "We stored block info in the deploy hash index \
                                            but we received nothing in the response."
        ),
    }

    // Create a random deploy, store and load it.
    let deploy = Box::new(Deploy::random(&mut harness.rng));

    assert!(put_deploy(&mut harness, &mut storage, deploy.clone()));
    // Don't insert to the deploy hash index. Since we have no execution results
    // either, we should receive an empty metadata response.
    let (deploy_response, metadata_response) = harness
        .send_request(&mut storage, |responder| {
            StorageRequest::GetDeployAndMetadata {
                deploy_hash: *deploy.hash(),
                responder,
            }
            .into()
        })
        .expect("no deploy with metadata returned");

    assert_eq!(deploy_response.into_naive(), *deploy);
    match metadata_response {
        DeployMetadataExt::Metadata(_) => {
            panic!("We didn't store any metadata but we received it in the response.")
        }
        DeployMetadataExt::BlockInfo(_) => {
            panic!(
                "We didn't store any block info in the index but we received it in the response."
            )
        }
        DeployMetadataExt::Empty => { /* We didn't store execution results or block info */ }
    }
}

#[test]
fn storing_and_loading_a_lot_of_deploys_does_not_exhaust_handles() {
    let mut harness = ComponentHarness::default();
    let mut storage = storage_fixture(&harness);

    let total = 1000;
    let batch_size = 25;

    let mut deploy_hashes = Vec::new();

    for _ in 0..total {
        let deploy = Box::new(Deploy::random(&mut harness.rng));
        deploy_hashes.push(*deploy.hash());
        put_deploy(&mut harness, &mut storage, deploy);
    }

    // Shuffle deploy hashes around to get a random order.
    deploy_hashes.as_mut_slice().shuffle(&mut harness.rng);

    // Retrieve all from storage, ensuring they are found.
    for chunk in deploy_hashes.chunks(batch_size) {
        let result = get_naive_deploys(&mut harness, &mut storage, chunk.iter().cloned().collect());
        assert!(result.iter().all(Option::is_some));
    }
}

#[test]
fn store_execution_results_for_two_blocks() {
    let mut harness = ComponentHarness::default();
    let mut storage = storage_fixture(&harness);

    let deploy = Deploy::random(&mut harness.rng);

    let block_hash_a = BlockHash::random(&mut harness.rng);
    let block_hash_b = BlockHash::random(&mut harness.rng);

    // Store the deploy.
    put_deploy(&mut harness, &mut storage, Box::new(deploy.clone()));

    // Ensure deploy exists.
    assert_eq!(
        get_naive_deploys(&mut harness, &mut storage, smallvec![*deploy.hash()]),
        vec![Some(deploy.clone())]
    );

    // Put first execution result.
    let first_result: ExecutionResult = harness.rng.gen();
    let mut first_results = HashMap::new();
    first_results.insert(*deploy.hash(), first_result.clone());
    put_execution_results(&mut harness, &mut storage, block_hash_a, first_results);

    // Retrieve and check if correct.
    let (first_deploy, first_metadata) =
        get_naive_deploy_and_metadata(&mut harness, &mut storage, *deploy.hash())
            .expect("missing on first attempt");
    assert_eq!(first_deploy, deploy);
    let mut expected_per_block_results = HashMap::new();
    expected_per_block_results.insert(block_hash_a, first_result);
    assert_eq!(
        first_metadata,
        DeployMetadata {
            execution_results: expected_per_block_results.clone()
        }
    );

    // Add second result for the same deploy, different block.
    let second_result: ExecutionResult = harness.rng.gen();
    let mut second_results = HashMap::new();
    second_results.insert(*deploy.hash(), second_result.clone());
    put_execution_results(&mut harness, &mut storage, block_hash_b, second_results);

    // Retrieve the deploy again, should now contain both.
    let (second_deploy, second_metadata) =
        get_naive_deploy_and_metadata(&mut harness, &mut storage, *deploy.hash())
            .expect("missing on second attempt");
    assert_eq!(second_deploy, deploy);
    expected_per_block_results.insert(block_hash_b, second_result);
    assert_eq!(
        second_metadata,
        DeployMetadata {
            execution_results: expected_per_block_results
        }
    );
}

#[test]
fn store_random_execution_results() {
    let mut harness = ComponentHarness::default();
    let mut storage = storage_fixture(&harness);

    // We store results for two different blocks. Each block will have five deploys executed in it,
    // with two of these deploys being shared by both blocks, while the remaining three are unique
    // per block.
    let block_hash_a = BlockHash::random(&mut harness.rng);
    let block_hash_b = BlockHash::random(&mut harness.rng);

    // Create the shared deploys.
    let shared_deploys = vec![
        Deploy::random(&mut harness.rng),
        Deploy::random(&mut harness.rng),
    ];

    // Store shared deploys.
    for deploy in &shared_deploys {
        put_deploy(&mut harness, &mut storage, Box::new(deploy.clone()));
    }

    // We collect the expected result per deploy in parallel to adding them.
    let mut expected_outcome = HashMap::new();

    fn setup_block(
        harness: &mut ComponentHarness<UnitTestEvent>,
        storage: &mut Storage,
        expected_outcome: &mut HashMap<DeployHash, HashMap<BlockHash, ExecutionResult>>,
        block_hash: &BlockHash,
        shared_deploys: &[Deploy],
    ) {
        let unique_count = 3;

        // Results for a single block.
        let mut block_results = HashMap::new();

        // Add three unique deploys to block.
        for _ in 0..unique_count {
            let deploy = Deploy::random(&mut harness.rng);

            // Store unique deploy.
            put_deploy(harness, storage, Box::new(deploy.clone()));

            let execution_result: ExecutionResult = harness.rng.gen();

            // Insert deploy results for the unique block-deploy combination.
            let mut map = HashMap::new();
            map.insert(*block_hash, execution_result.clone());
            expected_outcome.insert(*deploy.hash(), map);

            // Add to our expected outcome.
            block_results.insert(*deploy.hash(), execution_result);
        }

        // Insert the shared deploys as well.
        for shared_deploy in shared_deploys {
            let execution_result: ExecutionResult = harness.rng.gen();

            // Insert the new result and ensure it is not present yet.
            let result = block_results.insert(*shared_deploy.hash(), execution_result.clone());
            assert!(result.is_none());

            // Insert into expected outcome.
            let deploy_expected = expected_outcome.entry(*shared_deploy.hash()).or_default();
            let prev = deploy_expected.insert(*block_hash, execution_result.clone());
            // Ensure we are not replacing something.
            assert!(prev.is_none());
        }

        // We should have all results for our block collected for the input.
        assert_eq!(block_results.len(), unique_count + shared_deploys.len());

        // Now we can submit the block's execution results.
        put_execution_results(harness, storage, *block_hash, block_results);
    }

    setup_block(
        &mut harness,
        &mut storage,
        &mut expected_outcome,
        &block_hash_a,
        &shared_deploys,
    );

    setup_block(
        &mut harness,
        &mut storage,
        &mut expected_outcome,
        &block_hash_b,
        &shared_deploys,
    );

    // At this point, we are all set up and ready to receive results. Iterate over every deploy and
    // see if its execution-data-per-block matches our expectations.
    for (deploy_hash, raw_meta) in expected_outcome.iter() {
        let (deploy, metadata) =
            get_naive_deploy_and_metadata(&mut harness, &mut storage, *deploy_hash)
                .expect("missing deploy");

        assert_eq!(deploy_hash, deploy.hash());

        assert_eq!(
            metadata,
            DeployMetadata {
                execution_results: raw_meta.clone()
            }
        );
    }
}

#[test]
fn store_execution_results_twice_for_same_block_deploy_pair() {
    let mut harness = ComponentHarness::default();
    let mut storage = storage_fixture(&harness);

    let block_hash = BlockHash::random(&mut harness.rng);
    let deploy_hash = DeployHash::random(&mut harness.rng);

    let mut exec_result_1 = HashMap::new();
    exec_result_1.insert(deploy_hash, harness.rng.gen());

    let mut exec_result_2 = HashMap::new();
    exec_result_2.insert(deploy_hash, harness.rng.gen());

    put_execution_results(&mut harness, &mut storage, block_hash, exec_result_1);

    // Storing a second execution result for the same deploy on the same block should panic.
    put_execution_results(&mut harness, &mut storage, block_hash, exec_result_2);
}

#[test]
fn store_identical_execution_results() {
    let mut harness = ComponentHarness::default();
    let mut storage = storage_fixture(&harness);

    let block_hash = BlockHash::random(&mut harness.rng);
    let deploy_hash = DeployHash::random(&mut harness.rng);

    let mut exec_result = HashMap::new();
    exec_result.insert(deploy_hash, harness.rng.gen());

    put_execution_results(&mut harness, &mut storage, block_hash, exec_result.clone());

    // We should be fine storing the exact same result twice.
    put_execution_results(&mut harness, &mut storage, block_hash, exec_result);
}

/// Example state used in storage.
#[derive(Clone, Debug, Deserialize, Eq, PartialEq, Serialize)]
struct StateData {
    a: Vec<u32>,
    b: i32,
}

#[test]
fn test_legacy_interface() {
    let mut harness = ComponentHarness::default();
    let mut storage = storage_fixture(&harness);

    let deploy = Box::new(Deploy::random(&mut harness.rng));
    let was_new = put_deploy(&mut harness, &mut storage, deploy.clone());
    assert!(was_new);

    // Ensure we get the deploy we expect.
    let result = storage
        .get_legacy_deploy(*deploy.hash())
        .expect("should get deploy");
    assert_eq!(result, Some(LegacyDeploy::from(*deploy)));

    // A non-existent deploy should simply return `None`.
    assert!(storage
        .get_legacy_deploy(DeployHash::random(&mut harness.rng))
        .expect("should get deploy")
        .is_none())
}

#[test]
fn persist_blocks_deploys_and_deploy_metadata_across_instantiations() {
    let mut harness = ComponentHarness::default();
    let mut storage = storage_fixture(&harness);

    let block = Block::random(&mut harness.rng);
    let block_height = block.height();

    // Create some sample data.
    let deploy = Deploy::random(&mut harness.rng);
    let execution_result: ExecutionResult = harness.rng.gen();
    put_deploy(&mut harness, &mut storage, Box::new(deploy.clone()));
    put_complete_block(&mut harness, &mut storage, Arc::new(block.clone()));
    let mut execution_results = HashMap::new();
    execution_results.insert(*deploy.hash(), execution_result.clone());
    put_execution_results(&mut harness, &mut storage, *block.hash(), execution_results);
    assert_eq!(
        get_block_at_height(&mut storage, block_height).expect("block not indexed properly"),
        block
    );

    // After storing everything, destroy the harness and component, then rebuild using the
    // same directory as backing.
    let (on_disk, rng) = harness.into_parts();
    let mut harness = ComponentHarness::builder()
        .on_disk(on_disk)
        .rng(rng)
        .build();
    let mut storage = storage_fixture(&harness);

    let actual_block = get_block(&mut harness, &mut storage, *block.hash())
        .expect("missing block we stored earlier");
    assert_eq!(actual_block, block);
    let actual_deploys = get_naive_deploys(&mut harness, &mut storage, smallvec![*deploy.hash()]);
    assert_eq!(actual_deploys, vec![Some(deploy.clone())]);

    let (_, deploy_metadata_ext) =
        get_naive_deploy_and_metadata(&mut harness, &mut storage, *deploy.hash())
            .expect("missing deploy we stored earlier");

    let execution_results = match deploy_metadata_ext {
        DeployMetadataExt::Metadata(metadata) => metadata.execution_results,
        _ => panic!("Unexpected missing metadata."),
    };
    assert_eq!(execution_results.len(), 1);
    assert_eq!(execution_results[block.hash()], execution_result);

    assert_eq!(
        get_block_at_height(&mut storage, block_height).expect("block index was not restored"),
        block
    );
}

#[test]
fn should_hard_reset() {
    let blocks_count = 8_usize;
    let blocks_per_era = 3;
    let mut harness = ComponentHarness::default();
    let mut storage = storage_fixture(&harness);

    let random_deploys: Vec<_> = iter::repeat_with(|| Deploy::random(&mut harness.rng))
        .take(blocks_count)
        .collect();

    // Create and store 8 blocks, 0-2 in era 0, 3-5 in era 1, and 6,7 in era 2.
    let blocks: Vec<Block> = (0..blocks_count)
        .map(|height| {
            let is_switch = height % blocks_per_era == blocks_per_era - 1;
            Block::random_with_specifics(
                &mut harness.rng,
                EraId::from(height as u64 / 3),
                height as u64,
                ProtocolVersion::V1_0_0,
                is_switch,
                iter::once(random_deploys.get(height).expect("should_have_deploy")),
            )
        })
        .collect();

    for block in &blocks {
        assert!(put_complete_block(
            &mut harness,
            &mut storage,
            Arc::new(block.clone())
        ));
    }

    // Create and store signatures for these blocks.
    for block in &blocks {
        let block_signatures = random_signatures(&mut harness.rng, block);
        assert!(put_block_signatures(
            &mut harness,
            &mut storage,
            block_signatures
        ));
    }

    // Add execution results to deploys; deploy 0 will be executed in block 0, deploy 1 in block 1,
    // and so on.
    let mut deploys = vec![];
    let mut execution_results = vec![];
    for (index, block_hash) in blocks.iter().map(|block| block.hash()).enumerate() {
        let deploy = random_deploys.get(index).expect("should have deploys");
        let execution_result: ExecutionResult = harness.rng.gen();
        put_deploy(&mut harness, &mut storage, Box::new(deploy.clone()));
        let mut exec_results = HashMap::new();
        exec_results.insert(*deploy.hash(), execution_result);
        put_execution_results(
            &mut harness,
            &mut storage,
            *block_hash,
            exec_results.clone(),
        );
        deploys.push(deploy);
        execution_results.push(exec_results);
    }

    // Check the highest block is #7.
    assert_eq!(
        Some(blocks[blocks_count - 1].clone()),
        get_highest_complete_block(&mut harness, &mut storage)
    );

    // The closure doing the actual checks.
    let mut check = |reset_era: usize| {
        // Initialize a new storage with a hard reset to the given era, deleting blocks from that
        // era onwards.
        let mut storage = storage_fixture_with_hard_reset(&harness, EraId::from(reset_era as u64));

        // Check highest block is the last from the previous era, or `None` if resetting to era 0.
        let highest_block = get_highest_complete_block(&mut harness, &mut storage);
        if reset_era > 0 {
            assert_eq!(
                blocks[blocks_per_era * reset_era - 1],
                highest_block.unwrap()
            );
        } else {
            assert!(highest_block.is_none());
        }

        // Check deleted blocks can't be retrieved.
        for (index, block) in blocks.iter().enumerate() {
            let result = get_block(&mut harness, &mut storage, *block.hash());
            let should_get_block = index < blocks_per_era * reset_era;
            assert_eq!(should_get_block, result.is_some());
        }

        // Check signatures of deleted blocks can't be retrieved.
        for (index, block) in blocks.iter().enumerate() {
            let result = get_block_signatures(&mut storage, *block.hash());
            let should_get_sigs = index < blocks_per_era * reset_era;
            assert_eq!(should_get_sigs, result.is_some());
        }

        // Check execution results in deleted blocks have been removed.
        for (index, deploy) in deploys.iter().enumerate() {
            let (_, deploy_metadata_ext) =
                get_naive_deploy_and_metadata(&mut harness, &mut storage, *deploy.hash()).unwrap();
            let should_have_exec_results = index < blocks_per_era * reset_era;
            match deploy_metadata_ext {
                DeployMetadataExt::Metadata(_metadata) => assert!(should_have_exec_results),
                DeployMetadataExt::BlockInfo(_block_hash_and_height) => {
                    assert!(!should_have_exec_results)
                }
                DeployMetadataExt::Empty => assert!(!should_have_exec_results),
            };
        }
    };

    // Test with a hard reset to era 2, deleting blocks (and associated data) 6 and 7.
    check(2);
    // Test with a hard reset to era 1, further deleting blocks (and associated data) 3, 4 and 5.
    check(1);
    // Test with a hard reset to era 0, deleting all blocks and associated data.
    check(0);
}

#[test]
fn should_create_subdir_named_after_network() {
    let harness = ComponentHarness::default();
    let cfg = new_config(&harness);

    let network_name = "test";
    let storage = Storage::new(
        &WithDir::new(harness.tmp.path(), cfg.clone()),
        Ratio::new(1, 3),
        None,
        ProtocolVersion::from_parts(1, 0, 0),
        network_name,
        MAX_TTL,
        RECENT_ERA_COUNT,
        None,
        false,
    )
    .unwrap();

    let expected_path = cfg.path.join(network_name);

    assert!(expected_path.exists());
    assert_eq!(expected_path, storage.root_path());
}

#[test]
fn should_not_try_to_move_nonexistent_files() {
    let harness = ComponentHarness::default();
    let cfg = new_config(&harness);
    let file_names = ["temp.txt"];

    let expected = should_move_storage_files_to_network_subdir(&cfg.path, &file_names).unwrap();

    assert!(!expected);
}

#[test]
fn should_move_files_if_they_exist() {
    let harness = ComponentHarness::default();
    let cfg = new_config(&harness);
    let file_names = ["temp1.txt", "temp2.txt", "temp3.txt"];

    // Storage will create this in the constructor,
    // doing this manually since we're not calling the constructor in this test.
    fs::create_dir(cfg.path.clone()).unwrap();

    // create empty files for testing.
    File::create(cfg.path.join(file_names[0])).unwrap();
    File::create(cfg.path.join(file_names[1])).unwrap();
    File::create(cfg.path.join(file_names[2])).unwrap();

    let expected = should_move_storage_files_to_network_subdir(&cfg.path, &file_names).unwrap();

    assert!(expected);
}

#[test]
fn should_return_error_if_files_missing() {
    let harness = ComponentHarness::default();
    let cfg = new_config(&harness);
    let file_names = ["temp1.txt", "temp2.txt", "temp3.txt"];

    // Storage will create this in the constructor,
    // doing this manually since we're not calling the constructor in this test.
    fs::create_dir(cfg.path.clone()).unwrap();

    // create empty files for testing, but not all of the files.
    File::create(cfg.path.join(file_names[1])).unwrap();
    File::create(cfg.path.join(file_names[2])).unwrap();

    let actual = should_move_storage_files_to_network_subdir(&cfg.path, &file_names);

    assert!(actual.is_err());
}

#[test]
fn should_actually_move_specified_files() {
    let harness = ComponentHarness::default();
    let cfg = new_config(&harness);
    let file_names = ["temp1.txt", "temp2.txt", "temp3.txt"];
    let root = cfg.path;
    let subdir = root.join("test");
    let src_path1 = root.join(file_names[0]);
    let src_path2 = root.join(file_names[1]);
    let src_path3 = root.join(file_names[2]);
    let dest_path1 = subdir.join(file_names[0]);
    let dest_path2 = subdir.join(file_names[1]);
    let dest_path3 = subdir.join(file_names[2]);

    // Storage will create this in the constructor,
    // doing this manually since we're not calling the constructor in this test.
    fs::create_dir_all(subdir.clone()).unwrap();

    // create empty files for testing.
    File::create(src_path1.clone()).unwrap();
    File::create(src_path2.clone()).unwrap();
    File::create(src_path3.clone()).unwrap();

    assert!(src_path1.exists());
    assert!(src_path2.exists());
    assert!(src_path3.exists());

    let result = move_storage_files_to_network_subdir(&root, &subdir, &file_names);

    assert!(result.is_ok());
    assert!(!src_path1.exists());
    assert!(!src_path2.exists());
    assert!(!src_path3.exists());
    assert!(dest_path1.exists());
    assert!(dest_path2.exists());
    assert!(dest_path3.exists());
}

#[test]
fn can_put_and_get_block() {
    let mut harness = ComponentHarness::default();

    // This test is not restricted by the block availability index.
    let only_from_available_block_range = false;

    // Create a random block, store and load it.
    let block = Block::random(&mut harness.rng);
    let block = Arc::new(block);

    let mut storage = storage_fixture(&harness);

    let was_new = put_complete_block(&mut harness, &mut storage, block.clone());
    assert!(was_new, "putting block should have returned `true`");

    // Storing the same block again should work, but yield a result of `true`.
    let was_new_second_time = put_complete_block(&mut harness, &mut storage, block.clone());
    assert!(
        was_new_second_time,
        "storing block the second time should have returned `true`"
    );

    let response = get_block(&mut harness, &mut storage, *block.hash());
    assert_eq!(response.as_ref(), Some(&*block));

    // Also ensure we can retrieve just the header.
    let response = harness.send_request(&mut storage, |responder| {
        StorageRequest::GetBlockHeader {
            block_hash: *block.hash(),
            only_from_available_block_range,
            responder,
        }
        .into()
    });

    assert_eq!(response.as_ref(), Some(block.header()));
}

#[test]
fn should_get_trusted_ancestor_headers() {
    let (storage, _, blocks) = create_sync_leap_test_chain(&[], false, None);

    let get_results = |requested_height: usize| -> Vec<u64> {
        let mut txn = storage.env.begin_ro_txn().unwrap();
        let requested_block_header = blocks.get(requested_height).unwrap().header();
        storage
            .get_trusted_ancestor_headers(&mut txn, requested_block_header)
            .unwrap()
            .unwrap()
            .iter()
            .map(|block_header| block_header.height())
            .collect()
    };

    assert_eq!(get_results(7), &[6, 5, 4]);
    assert_eq!(get_results(9), &[8, 7]);
    assert_eq!(get_results(5), &[4]);
}

#[test]
fn should_get_signed_block_headers() {
    let (storage, _, blocks) = create_sync_leap_test_chain(&[], false, None);

    let get_results = |requested_height: usize, previous_switch_block: usize| -> Vec<u64> {
        let mut txn = storage.env.begin_ro_txn().unwrap();
        let requested_block_header = blocks.get(requested_height).unwrap().header();
        let highest_block_header_with_sufficient_signatures = storage
            .get_header_with_metadata_of_highest_complete_block(&mut txn)
            .unwrap()
            .unwrap();
        let previous_switch_block_header = storage
            .get_block_by_height(&mut txn, previous_switch_block as u64)
            .unwrap()
            .unwrap()
            .header()
            .clone();
        storage
            .get_signed_block_headers(
                &mut txn,
                requested_block_header,
                &highest_block_header_with_sufficient_signatures,
                previous_switch_block_header,
            )
            .unwrap()
            .unwrap()
            .iter()
            .map(|block_header_with_metadata| block_header_with_metadata.block_header.height())
            .collect()
    };

    assert!(
        get_results(12, 10).is_empty(),
        "should return empty set if asked for a most recent signed block"
    );
    assert_eq!(get_results(5, 4), &[7, 10, 12]);
    assert_eq!(get_results(2, 1), &[4, 7, 10, 12]);
    assert_eq!(get_results(1, 0), &[4, 7, 10, 12]);
    assert_eq!(
        get_results(10, 7),
        &[12],
        "should return only tip if asked for a most recent switch block"
    );
    assert_eq!(
        get_results(7, 4),
        &[10, 12],
        "should not include switch block that was directly requested"
    );
}

#[test]
fn should_get_signed_block_headers_when_no_sufficient_finality_in_most_recent_block() {
    let (storage, _, blocks) = create_sync_leap_test_chain(&[12], false, None);

    let get_results = |requested_height: usize, previous_switch_block: usize| -> Vec<u64> {
        let mut txn = storage.env.begin_ro_txn().unwrap();
        let requested_block_header = blocks.get(requested_height).unwrap().header();
        let highest_block_header_with_sufficient_signatures = storage
            .get_header_with_metadata_of_highest_complete_block(&mut txn)
            .unwrap()
            .unwrap();

        let previous_switch_block_header = storage
            .get_block_by_height(&mut txn, previous_switch_block as u64)
            .unwrap()
            .unwrap()
            .header()
            .clone();
        storage
            .get_signed_block_headers(
                &mut txn,
                requested_block_header,
                &highest_block_header_with_sufficient_signatures,
                previous_switch_block_header,
            )
            .unwrap()
            .unwrap()
            .iter()
            .map(|block_header_with_metadata| block_header_with_metadata.block_header.height())
            .collect()
    };

    assert!(
        get_results(11, 10).is_empty(),
        "should return empty set if asked for a most recent signed block",
    );
    assert_eq!(get_results(5, 4), &[7, 10, 11]);
    assert_eq!(get_results(2, 1), &[4, 7, 10, 11]);
    assert_eq!(get_results(1, 0), &[4, 7, 10, 11]);
    assert_eq!(
        get_results(10, 7),
        &[11],
        "should return only tip if asked for a most recent switch block"
    );
    assert_eq!(
        get_results(7, 4),
        &[10, 11],
        "should not include switch block that was directly requested"
    );
}

#[test]
fn should_get_sync_leap() {
    let (storage, chainspec, blocks) = create_sync_leap_test_chain(&[], false, None);

    let requested_block_hash = blocks.get(6).unwrap().header().block_hash();
    let sync_leap_identifier = SyncLeapIdentifier::sync_to_tip(requested_block_hash);
    let sync_leap_result = storage.get_sync_leap(sync_leap_identifier).unwrap();

    let sync_leap = match sync_leap_result {
        FetchResponse::Fetched(sync_leap) => sync_leap,
        _ => panic!("should have leap sync"),
    };

    assert_eq!(sync_leap.trusted_block_header.height(), 6);
    assert_eq!(
        block_headers_into_heights(&sync_leap.trusted_ancestor_headers),
        vec![5, 4],
    );
    assert_eq!(
        signed_block_headers_into_heights(&sync_leap.signed_block_headers),
        vec![7, 10, 12]
    );

    sync_leap.validate(&Arc::new(chainspec)).unwrap();
}

#[test]
fn sync_leap_signed_block_headers_should_be_empty_when_asked_for_a_tip() {
    let (storage, chainspec, blocks) = create_sync_leap_test_chain(&[], false, None);

    let requested_block_hash = blocks.get(12).unwrap().header().block_hash();
    let sync_leap_identifier = SyncLeapIdentifier::sync_to_tip(requested_block_hash);
    let sync_leap_result = storage.get_sync_leap(sync_leap_identifier).unwrap();

    let sync_leap = match sync_leap_result {
        FetchResponse::Fetched(sync_leap) => sync_leap,
        _ => panic!("should have leap sync"),
    };

    assert_eq!(sync_leap.trusted_block_header.height(), 12);
    assert_eq!(
        block_headers_into_heights(&sync_leap.trusted_ancestor_headers),
        vec![11, 10],
    );
    assert!(signed_block_headers_into_heights(&sync_leap.signed_block_headers).is_empty());

    sync_leap.validate(&Arc::new(chainspec)).unwrap();
}

#[test]
fn sync_leap_should_populate_trusted_ancestor_headers_if_tip_is_a_switch_block() {
    let (storage, chainspec, blocks) = create_sync_leap_test_chain(&[], true, None);

    let requested_block_hash = blocks.get(13).unwrap().header().block_hash();
    let sync_leap_identifier = SyncLeapIdentifier::sync_to_tip(requested_block_hash);
    let sync_leap_result = storage.get_sync_leap(sync_leap_identifier).unwrap();

    let sync_leap = match sync_leap_result {
        FetchResponse::Fetched(sync_leap) => sync_leap,
        _ => panic!("should have leap sync"),
    };

    assert_eq!(sync_leap.trusted_block_header.height(), 13);
    assert_eq!(
        block_headers_into_heights(&sync_leap.trusted_ancestor_headers),
        vec![12, 11, 10],
    );
    assert!(signed_block_headers_into_heights(&sync_leap.signed_block_headers).is_empty());

    sync_leap.validate(&Arc::new(chainspec)).unwrap();
}

#[test]
fn should_respect_allowed_era_diff_in_get_sync_leap() {
    let maybe_recent_era_count = Some(1);
    let (storage, _, blocks) = create_sync_leap_test_chain(&[], false, maybe_recent_era_count);

    let requested_block_hash = blocks.get(6).unwrap().header().block_hash();
    let sync_leap_identifier = SyncLeapIdentifier::sync_to_tip(requested_block_hash);
    let sync_leap_result = storage.get_sync_leap(sync_leap_identifier).unwrap();

    assert!(
        matches!(sync_leap_result, FetchResponse::NotProvided(_)),
        "should not have sync leap"
    );
}

#[test]
fn should_restrict_returned_blocks() {
    let mut harness = ComponentHarness::default();
    let mut storage = storage_fixture(&harness);

    // Create the following disjoint sequences: 1-2 4-5
    [1, 2, 4, 5].iter().for_each(|height| {
        let block = Block::random_with_specifics(
            &mut harness.rng,
            EraId::from(1),
            *height,
            ProtocolVersion::from_parts(1, 5, 0),
            false,
            None,
        );
        storage.write_block(&block).unwrap();
        storage.completed_blocks.insert(*height);
    });

    // Without restriction, the node should attempt to return any requested block
    // regardless if it is in the disjoint sequences.
    assert!(storage
        .should_return_block(0, false)
        .expect("should return block failed"));
    assert!(storage
        .should_return_block(1, false)
        .expect("should return block failed"));
    assert!(storage
        .should_return_block(2, false)
        .expect("should return block failed"));
    assert!(storage
        .should_return_block(3, false)
        .expect("should return block failed"));
    assert!(storage
        .should_return_block(4, false)
        .expect("should return block failed"));
    assert!(storage
        .should_return_block(5, false)
        .expect("should return block failed"));
    assert!(storage
        .should_return_block(6, false)
        .expect("should return block failed"));

    // With restriction, the node should attempt to return only the blocks that are
    // on the highest disjoint sequence, i.e blocks 4 and 5 only.
    assert!(!storage
        .should_return_block(0, true)
        .expect("should return block failed"));
    assert!(!storage
        .should_return_block(1, true)
        .expect("should return block failed"));
    assert!(!storage
        .should_return_block(2, true)
        .expect("should return block failed"));
    assert!(!storage
        .should_return_block(3, true)
        .expect("should return block failed"));
    assert!(storage
        .should_return_block(4, true)
        .expect("should return block failed"));
    assert!(storage
        .should_return_block(5, true)
        .expect("should return block failed"));
    assert!(!storage
        .should_return_block(6, true)
        .expect("should return block failed"));
}

#[test]
fn should_get_block_header_by_height() {
    let mut harness = ComponentHarness::default();
    let mut storage = storage_fixture(&harness);

    let block = Block::random(&mut harness.rng);
    let expected_header = block.header().clone();
    let height = block.height();

    // Requesting the block header before it is in storage should return None.
    assert!(get_block_header_by_height(&mut harness, &mut storage, height).is_none());

    let was_new = put_complete_block(&mut harness, &mut storage, Arc::new(block));
    assert!(was_new);

    // Requesting the block header after it is in storage should return the block header.
    let maybe_block_header = get_block_header_by_height(&mut harness, &mut storage, height);
    assert!(maybe_block_header.is_some());
    assert_eq!(expected_header, maybe_block_header.unwrap());
}

#[test]
fn check_force_resync_with_marker_file() {
    let mut harness = ComponentHarness::default();
    let mut storage = storage_fixture(&harness);
    let cfg = WithDir::new(harness.tmp.path(), new_config(&harness));
    let force_resync_file_path = storage.root_path().join(FORCE_RESYNC_FILE_NAME);
    assert!(!force_resync_file_path.exists());

    // Add a couple of blocks into storage.
    let first_block = Block::random(&mut harness.rng);
<<<<<<< HEAD
    put_complete_block(&mut harness, &mut storage, Arc::new(first_block.clone()));
    let second_block = Block::random(&mut harness.rng);
    put_complete_block(&mut harness, &mut storage, Arc::new(second_block));
=======
    put_complete_block(&mut harness, &mut storage, Box::new(first_block.clone()));
    let second_block = loop {
        // We need to make sure that the second random block has different height than the first
        // one.
        let block = Block::random(&mut harness.rng);
        if block.height() != first_block.height() {
            break block;
        }
    };
    put_complete_block(&mut harness, &mut storage, Box::new(second_block));
>>>>>>> c7be00fc
    // Make sure the completed blocks are not the default anymore.
    assert_ne!(
        storage.get_available_block_range(),
        AvailableBlockRange::RANGE_0_0
    );
    storage.persist_completed_blocks().unwrap();
    drop(storage);

    // The force resync marker file should not exist yet.
    assert!(!force_resync_file_path.exists());
    // Reinitialize storage with force resync enabled.
    let mut storage = storage_fixture_with_force_resync(&cfg);
    // The marker file should be there now.
    assert!(force_resync_file_path.exists());
    // Completed blocks has now been defaulted.
    assert_eq!(
        storage.get_available_block_range(),
        AvailableBlockRange::RANGE_0_0
    );
    let first_block_height = first_block.height();
    // Add a block into storage.
    put_complete_block(&mut harness, &mut storage, Arc::new(first_block));
    assert_eq!(
        storage.get_available_block_range(),
        AvailableBlockRange::new(first_block_height, first_block_height)
    );
    storage.persist_completed_blocks().unwrap();
    drop(storage);

    // We didn't remove the marker file, so it should still be there.
    assert!(force_resync_file_path.exists());
    // Reinitialize storage with force resync enabled.
    let storage = storage_fixture_with_force_resync(&cfg);
    assert!(force_resync_file_path.exists());
    // The completed blocks didn't default this time as the marker file was
    // present.
    assert_eq!(
        storage.get_available_block_range(),
        AvailableBlockRange::new(first_block_height, first_block_height)
    );
    drop(storage);
    // Remove the marker file.
    std::fs::remove_file(&force_resync_file_path).unwrap();
    assert!(!force_resync_file_path.exists());

    // Reinitialize storage with force resync enabled.
    let storage = storage_fixture_with_force_resync(&cfg);
    // The marker file didn't exist, so it was created.
    assert!(force_resync_file_path.exists());
    // Completed blocks was defaulted again.
    assert_eq!(
        storage.get_available_block_range(),
        AvailableBlockRange::RANGE_0_0
    );
}

#[test]
fn should_read_legacy_unbonding_purse() {
    // These bytes represent the `UnbondingPurse` struct with the `new_validator` field removed
    // and serialized with `bincode`.
    // In theory, we can generate these bytes by serializing the `WithdrawPurse`, but at some point,
    // these two structs may diverge and it's a safe bet to rely on the bytes
    // that are consistent with what we keep in the current storage.
    const LEGACY_BYTES: &str = "0e0e0e0e0e0e0e0e0e0e0e0e0e0e0e0e0e0e0e0e0e0e0e0e0e0e0e0e0e0e0e0e07010000002000000000000000197f6b23e16c8532c6abc838facd5ea789be0c76b2920334039bfa8b3d368d610100000020000000000000004508a07aa941707f3eb2db94c8897a80b2c1197476b6de213ac273df7d86c4ffffffffffffffffff40feffffffffffffffffffffffffffffffffffffffffffffffffffffffffffffffffffffffffffffffffffffffffffffffffffffffffffffffffffffffffffffff";

    let decoded = base16::decode(LEGACY_BYTES).expect("decode");
    let deserialized: UnbondingPurse = deserialize_internal(&decoded)
        .expect("should deserialize w/o error")
        .expect("should be Some");

    // Make sure the new field is set to default.
    assert_eq!(*deserialized.new_validator(), Option::default())
}

#[test]
fn unbonding_purse_serialization_roundtrip() {
    let original = UnbondingPurse::new(
        URef::new([14; 32], AccessRights::READ_ADD_WRITE),
        {
            let secret_key =
                SecretKey::ed25519_from_bytes([42; SecretKey::ED25519_LENGTH]).unwrap();
            PublicKey::from(&secret_key)
        },
        {
            let secret_key =
                SecretKey::ed25519_from_bytes([43; SecretKey::ED25519_LENGTH]).unwrap();
            PublicKey::from(&secret_key)
        },
        EraId::MAX,
        U512::max_value() - 1,
        Some({
            let secret_key =
                SecretKey::ed25519_from_bytes([44; SecretKey::ED25519_LENGTH]).unwrap();
            PublicKey::from(&secret_key)
        }),
    );

    let serialized = serialize_internal(&original).expect("serialization");
    let deserialized: UnbondingPurse = deserialize_internal(&serialized)
        .expect("should deserialize w/o error")
        .expect("should be Some");

    assert_eq!(original, deserialized);

    // Explicitly assert that the `new_validator` is not `None`
    assert!(deserialized.new_validator().is_some())
}<|MERGE_RESOLUTION|>--- conflicted
+++ resolved
@@ -1685,12 +1685,7 @@
 
     // Add a couple of blocks into storage.
     let first_block = Block::random(&mut harness.rng);
-<<<<<<< HEAD
     put_complete_block(&mut harness, &mut storage, Arc::new(first_block.clone()));
-    let second_block = Block::random(&mut harness.rng);
-    put_complete_block(&mut harness, &mut storage, Arc::new(second_block));
-=======
-    put_complete_block(&mut harness, &mut storage, Box::new(first_block.clone()));
     let second_block = loop {
         // We need to make sure that the second random block has different height than the first
         // one.
@@ -1699,8 +1694,7 @@
             break block;
         }
     };
-    put_complete_block(&mut harness, &mut storage, Box::new(second_block));
->>>>>>> c7be00fc
+    put_complete_block(&mut harness, &mut storage, Arc::new(second_block));
     // Make sure the completed blocks are not the default anymore.
     assert_ne!(
         storage.get_available_block_range(),
