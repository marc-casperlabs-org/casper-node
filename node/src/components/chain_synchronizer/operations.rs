--- conflicted
+++ resolved
@@ -556,16 +556,9 @@
 ///
 /// Returns the most recent block header along with the last trusted key block information for
 /// validation.
-<<<<<<< HEAD
 async fn fast_sync(ctx: &ChainSyncContext<'_>) -> Result<(KeyBlockInfo, BlockHeader), Error> {
-    info!("start - fast_sync_to_most_recent - total");
-=======
-async fn fast_sync_to_most_recent(
-    ctx: &ChainSyncContext<'_>,
-) -> Result<(KeyBlockInfo, BlockHeader), Error> {
     let _metric = ScopeTimer::new(&ctx.metrics.chain_sync_fast_sync_total_duration_seconds);
 
->>>>>>> 0a45a93d
     let trusted_key_block_info = get_trusted_key_block_info(ctx).await?;
 
     let (most_recent_block_header, most_recent_key_block_info) =
@@ -756,20 +749,7 @@
         ctx,
     )
     .await?;
-<<<<<<< HEAD
-    debug!(
-        "start - sync_deploys_and_transfers_and_state - sync_trie_store - sync_to_genesis - {}",
-        block.hash()
-    );
-    let result = sync_trie_store(*block.header().state_root_hash(), ctx).await;
-    debug!(
-        "finish - sync_deploys_and_transfers_and_state - sync_trie_store - sync_to_genesis - {}",
-        block.hash()
-    );
-    result
-=======
     sync_trie_store(*block.header().state_root_hash(), ctx).await
->>>>>>> 0a45a93d
 }
 
 /// Sync to genesis.
@@ -783,37 +763,7 @@
 ///
 /// Returns the block header with our current version and the last trusted key block information for
 /// validation.
-<<<<<<< HEAD
 async fn sync_to_genesis(ctx: &ChainSyncContext<'_>) -> Result<(KeyBlockInfo, BlockHeader), Error> {
-    // Get the trusted block info. This will fail if we are trying to join with a trusted hash in
-    // era 0.
-    info!("start - sync_to_genesis - total");
-    info!("start - fetch the latest key block before the trusted block - sync_to_genesis");
-    let mut trusted_key_block_info = get_trusted_key_block_info(ctx).await?;
-    debug!("finish - fetch the latest key block before the trusted block - sync_to_genesis");
-
-    info!("start - fetch the trusted block - sync_to_genesis");
-    let trusted_block = *fetch_and_store_block_by_hash(ctx.trusted_hash(), ctx).await?;
-    debug!("finish - fetch the trusted block - sync_to_genesis");
-
-    // Sync to genesis
-    let mut walkback_block = trusted_block.clone();
-    info!("start - sync to genesis - sync_to_genesis");
-    loop {
-        sync_deploys_and_transfers_and_state(&walkback_block, ctx).await?;
-        if walkback_block.height() == 0 {
-            break;
-        } else {
-            walkback_block =
-                *fetch_and_store_block_by_hash(*walkback_block.header().parent_hash(), ctx).await?;
-        }
-    }
-    debug!("finish - sync to genesis - sync_to_genesis");
-
-    // Sync forward until we are at the current version.
-    info!("start - sync forward - sync_to_genesis");
-=======
-async fn archival_sync(ctx: &ChainSyncContext<'_>) -> Result<(KeyBlockInfo, BlockHeader), Error> {
     let _metric = ScopeTimer::new(&ctx.metrics.chain_sync_archival_sync_total_duration_seconds);
 
     // Get the trusted block info. This will fail if we are trying to join with a trusted hash in
@@ -822,22 +772,21 @@
 
     let trusted_block = *fetch_and_store_block_by_hash(ctx.trusted_hash(), ctx).await?;
 
-    sync_to_genesis(&trusted_block, ctx).await?;
+    fetch_to_genesis(&trusted_block, ctx).await?;
 
     // Sync forward until we are at the current version.
-    let most_recent_block = sync_forward(trusted_block, &mut trusted_key_block_info, ctx).await?;
+    let most_recent_block = fetch_forward(trusted_block, &mut trusted_key_block_info, ctx).await?;
 
     Ok((trusted_key_block_info, most_recent_block.take_header()))
 }
 
-async fn sync_forward(
+async fn fetch_forward(
     trusted_block: Block,
     trusted_key_block_info: &mut KeyBlockInfo,
     ctx: &ChainSyncContext<'_>,
 ) -> Result<Block, Error> {
     let _metric = ScopeTimer::new(&ctx.metrics.chain_sync_sync_forward_duration_seconds);
 
->>>>>>> 0a45a93d
     let mut most_recent_block = trusted_block;
     while most_recent_block.header().protocol_version() < ctx.config.protocol_version() {
         let maybe_fetched_block_with_metadata = fetch_and_store_next::<BlockWithMetadata>(
@@ -861,15 +810,10 @@
             *trusted_key_block_info = key_block_info;
         }
     }
-<<<<<<< HEAD
-    debug!("finish - sync forward - sync_to_genesis");
-    debug!("finish - sync_to_genesis - total");
-=======
     Ok(most_recent_block)
 }
->>>>>>> 0a45a93d
-
-async fn sync_to_genesis(trusted_block: &Block, ctx: &ChainSyncContext<'_>) -> Result<(), Error> {
+
+async fn fetch_to_genesis(trusted_block: &Block, ctx: &ChainSyncContext<'_>) -> Result<(), Error> {
     let _metric = ScopeTimer::new(&ctx.metrics.chain_sync_sync_to_genesis_duration_seconds);
 
     let mut walkback_block = trusted_block.clone();
