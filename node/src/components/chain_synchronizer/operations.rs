--- conflicted
+++ resolved
@@ -117,19 +117,10 @@
 
 async fn fetch_trie_retry_forever(
     id: Digest,
-<<<<<<< HEAD
+    ctx: &ChainSyncContext<'_>,
 ) -> FetchedData<Trie<Key, StoredValue>> {
     loop {
-        let peers = effect_builder.get_fully_connected_peers().await;
-=======
-    ctx: &ChainSyncContext<'_>,
-) -> FetchedData<Trie<Key, StoredValue>, NodeId> {
-    loop {
-        let peers = ctx
-            .effect_builder
-            .get_fully_connected_peers::<NodeId>()
-            .await;
->>>>>>> 05efa58a
+        let peers = ctx.effect_builder.get_fully_connected_peers().await;
         trace!(?id, "attempting to fetch a trie",);
         match ctx.effect_builder.fetch_trie(id, peers).await {
             Ok(fetched_data) => {
@@ -174,12 +165,8 @@
 /// Fetches and stores a deploy.
 async fn fetch_and_store_deploy(
     deploy_or_transfer_hash: DeployHash,
-<<<<<<< HEAD
+    ctx: &ChainSyncContext<'_>,
 ) -> Result<Box<Deploy>, FetcherError<Deploy>> {
-=======
-    ctx: &ChainSyncContext<'_>,
-) -> Result<Box<Deploy>, FetcherError<Deploy, NodeId>> {
->>>>>>> 05efa58a
     let fetched_deploy =
         fetch_retry_forever::<Deploy>(*ctx.effect_builder, ctx.config, deploy_or_transfer_hash)
             .await?;
@@ -325,11 +312,7 @@
             Some(peer) => peer,
             None => return Ok(None),
         };
-<<<<<<< HEAD
-        match effect_builder.fetch::<I>(height, peer).await {
-=======
-        match ctx.effect_builder.fetch::<I, NodeId>(height, peer).await {
->>>>>>> 05efa58a
+        match ctx.effect_builder.fetch::<I>(height, peer).await {
             Ok(FetchedData::FromStorage { item }) => {
                 if *item.header().parent_hash()
                     != parent_header.hash(ctx.config.verifiable_chunked_hash_activation())
@@ -446,15 +429,10 @@
 /// Downloads and stores a block.
 async fn fetch_and_store_block_by_hash(
     block_hash: BlockHash,
-<<<<<<< HEAD
+    ctx: &ChainSyncContext<'_>,
 ) -> Result<Box<Block>, FetcherError<Block>> {
-    let fetched_block = fetch_retry_forever::<Block>(effect_builder, config, block_hash).await?;
-=======
-    ctx: &ChainSyncContext<'_>,
-) -> Result<Box<Block>, FetcherError<Block, NodeId>> {
     let fetched_block =
         fetch_retry_forever::<Block>(*ctx.effect_builder, ctx.config, block_hash).await?;
->>>>>>> 05efa58a
     match fetched_block {
         FetchedData::FromStorage { item: block, .. } => Ok(block),
         FetchedData::FromPeer { item: block, .. } => {
