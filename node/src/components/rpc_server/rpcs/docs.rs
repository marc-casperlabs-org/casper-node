//! RPCs related to finding information about currently supported RPCs.

// TODO - remove once schemars stops causing warning.
#![allow(clippy::field_reassign_with_default)]

use async_trait::async_trait;
use once_cell::sync::Lazy;
use schemars::{
    gen::{SchemaGenerator, SchemaSettings},
    schema::Schema,
    JsonSchema, Map, MapEntry,
};
use serde::{Deserialize, Serialize};
use serde_json::{json, Value};

use casper_types::ProtocolVersion;

use super::{
    account::PutDeploy,
    chain::{GetBlock, GetBlockTransfers, GetEraInfoBySwitchBlock, GetStateRootHash},
    info::{GetChainspec, GetDeploy, GetPeers, GetStatus, GetValidatorChanges},
    state::{
        GetAccountInfo, GetAuctionInfo, GetBalance, GetDictionaryItem, GetItem, QueryBalance,
        QueryGlobalState,
    },
    Error, ReactorEventT, RpcWithOptionalParams, RpcWithParams, RpcWithoutParams,
};
use crate::effect::EffectBuilder;

pub(crate) const DOCS_EXAMPLE_PROTOCOL_VERSION: ProtocolVersion =
<<<<<<< HEAD
    ProtocolVersion::from_parts(1, 4, 8);
=======
    ProtocolVersion::from_parts(1, 4, 13);
>>>>>>> 33d46a3c

const DEFINITIONS_PATH: &str = "#/components/schemas/";

// As per https://spec.open-rpc.org/#service-discovery-method.
pub(crate) static OPEN_RPC_SCHEMA: Lazy<OpenRpcSchema> = Lazy::new(|| {
    let contact = OpenRpcContactField {
        name: "CasperLabs".to_string(),
        url: "https://casperlabs.io".to_string(),
    };
    let license = OpenRpcLicenseField {
        name: "CasperLabs Open Source License Version 1.0".to_string(),
        url: "https://raw.githubusercontent.com/CasperLabs/casper-node/master/LICENSE".to_string(),
    };
    let info = OpenRpcInfoField {
        version: DOCS_EXAMPLE_PROTOCOL_VERSION.to_string(),
        title: "Client API of Casper Node".to_string(),
        description: "This describes the JSON-RPC 2.0 API of a node on the Casper network."
            .to_string(),
        contact,
        license,
    };

    let server = OpenRpcServerEntry {
        name: "any Casper Network node".to_string(),
        url: "http://IP:PORT/rpc/".to_string(),
    };

    let mut schema = OpenRpcSchema {
        openrpc: "1.0.0-rc1".to_string(),
        info,
        servers: vec![server],
        methods: vec![],
        components: Components {
            schemas: Map::new(),
        },
    };

    schema.push_with_params::<PutDeploy>("receives a Deploy to be executed by the network");
    schema.push_with_params::<GetDeploy>("returns a Deploy from the network");
    schema.push_with_params::<GetAccountInfo>("returns an Account from the network");
    schema.push_with_params::<GetDictionaryItem>("returns an item from a Dictionary");
    schema.push_with_params::<QueryGlobalState>(
        "a query to global state using either a Block hash or state root hash",
    );
    schema.push_with_params::<QueryBalance>(
        "query for a balance using a purse identifier and a state identifier",
    );
    schema.push_without_params::<GetPeers>("returns a list of peers connected to the node");
    schema.push_without_params::<GetStatus>("returns the current status of the node");
    schema
        .push_without_params::<GetValidatorChanges>("returns status changes of active validators");
    schema.push_without_params::<GetChainspec>(
        "returns the raw bytes of the chainspec.toml, genesis accounts.toml, and \
        global_state.toml files",
    );
    schema.push_with_optional_params::<GetBlock>("returns a Block from the network");
    schema.push_with_optional_params::<GetBlockTransfers>(
        "returns all transfers for a Block from the network",
    );
    schema.push_with_optional_params::<GetStateRootHash>(
        "returns a state root hash at a given Block",
    );
    schema.push_with_params::<GetItem>(
        "returns a stored value from the network. This RPC is deprecated, use \
        `query_global_state` instead.",
    );
    schema.push_with_params::<GetBalance>("returns a purse's balance from the network");
    schema.push_with_optional_params::<GetEraInfoBySwitchBlock>(
        "returns an EraInfo from the network",
    );
    schema.push_with_optional_params::<GetAuctionInfo>(
        "returns the bids and validators as of either a specific block (by height or hash), or \
        the most recently added block",
    );

    schema
});
static LIST_RPCS_RESULT: Lazy<ListRpcsResult> = Lazy::new(|| ListRpcsResult {
    api_version: DOCS_EXAMPLE_PROTOCOL_VERSION,
    name: "OpenRPC Schema".to_string(),
    schema: OPEN_RPC_SCHEMA.clone(),
});

/// A trait used to generate a static hardcoded example of `Self`.
pub trait DocExample {
    /// Generates a hardcoded example of `Self`.
    fn doc_example() -> &'static Self;
}

/// The main schema for the casper node's RPC server, compliant with
/// [the OpenRPC Specification](https://spec.open-rpc.org).
#[derive(Clone, PartialEq, Serialize, Deserialize, Debug, JsonSchema)]
pub struct OpenRpcSchema {
    openrpc: String,
    info: OpenRpcInfoField,
    servers: Vec<OpenRpcServerEntry>,
    methods: Vec<Method>,
    components: Components,
}

impl OpenRpcSchema {
    fn new_generator() -> SchemaGenerator {
        let settings = SchemaSettings::default().with(|settings| {
            settings.definitions_path = DEFINITIONS_PATH.to_string();
        });
        settings.into_generator()
    }

    fn push_with_params<T: RpcWithParams>(&mut self, summary: &str) {
        let mut generator = Self::new_generator();

        let params_schema = T::RequestParams::json_schema(&mut generator);
        let params = Self::make_params(params_schema);

        let result_schema = T::ResponseResult::json_schema(&mut generator);
        let result = ResponseResult {
            name: format!("{}_result", T::METHOD),
            schema: result_schema,
        };

        let examples = vec![Example::from_rpc_with_params::<T>()];

        let method = Method {
            name: T::METHOD.to_string(),
            summary: summary.to_string(),
            params,
            result,
            examples,
        };

        self.methods.push(method);
        self.update_schemas::<T::RequestParams>();
        self.update_schemas::<T::ResponseResult>();
    }

    fn push_without_params<T: RpcWithoutParams>(&mut self, summary: &str) {
        let mut generator = Self::new_generator();

        let result_schema = T::ResponseResult::json_schema(&mut generator);
        let result = ResponseResult {
            name: format!("{}_result", T::METHOD),
            schema: result_schema,
        };

        let examples = vec![Example::from_rpc_without_params::<T>()];

        let method = Method {
            name: T::METHOD.to_string(),
            summary: summary.to_string(),
            params: vec![],
            result,
            examples,
        };

        self.methods.push(method);
        self.update_schemas::<T::ResponseResult>();
    }

    fn push_with_optional_params<T: RpcWithOptionalParams>(&mut self, summary: &str) {
        let mut generator = Self::new_generator();

        let params_schema = T::OptionalRequestParams::json_schema(&mut generator);
        let params = Self::make_optional_params(params_schema);

        let result_schema = T::ResponseResult::json_schema(&mut generator);
        let result = ResponseResult {
            name: format!("{}_result", T::METHOD),
            schema: result_schema,
        };

        let examples = vec![Example::from_rpc_with_optional_params::<T>()];

        // TODO - handle adding a description that the params may be omitted if desired.
        let method = Method {
            name: T::METHOD.to_string(),
            summary: summary.to_string(),
            params,
            result,
            examples,
        };

        self.methods.push(method);
        self.update_schemas::<T::OptionalRequestParams>();
        self.update_schemas::<T::ResponseResult>();
    }

    /// Convert the schema for the params type for T into the OpenRpc-compatible map of name, value
    /// pairs.
    ///
    /// As per the standard, the required params must be sorted before the optional ones.
    fn make_params(schema: Schema) -> Vec<SchemaParam> {
        let schema_object = schema.into_object().object.expect("should be object");
        let mut required_params = schema_object
            .properties
            .iter()
            .filter(|(name, _)| schema_object.required.contains(*name))
            .map(|(name, schema)| SchemaParam {
                name: name.clone(),
                schema: schema.clone(),
                required: true,
            })
            .collect::<Vec<_>>();
        let optional_params = schema_object
            .properties
            .iter()
            .filter(|(name, _)| !schema_object.required.contains(*name))
            .map(|(name, schema)| SchemaParam {
                name: name.clone(),
                schema: schema.clone(),
                required: false,
            })
            .collect::<Vec<_>>();
        required_params.extend(optional_params);
        required_params
    }

    /// Convert the schema for the optional params type for T into the OpenRpc-compatible map of
    /// name, value pairs.
    ///
    /// Since all params must be unanimously optional, mark all incorrectly tagged "required" fields
    /// as false.
    fn make_optional_params(schema: Schema) -> Vec<SchemaParam> {
        let schema_object = schema.into_object().object.expect("should be object");
        schema_object
            .properties
            .iter()
            .filter(|(name, _)| schema_object.required.contains(*name))
            .map(|(name, schema)| SchemaParam {
                name: name.clone(),
                schema: schema.clone(),
                required: false,
            })
            .collect::<Vec<_>>()
    }

    /// Insert the new entries into the #/components/schemas/ map.  Panic if we try to overwrite an
    /// entry with a different value.
    fn update_schemas<S: JsonSchema>(&mut self) {
        let generator = Self::new_generator();
        let mut root_schema = generator.into_root_schema_for::<S>();
        for (key, value) in root_schema.definitions.drain(..) {
            match self.components.schemas.entry(key) {
                MapEntry::Occupied(current_value) => {
                    assert_eq!(
                        current_value.get().clone().into_object().metadata,
                        value.into_object().metadata
                    )
                }
                MapEntry::Vacant(vacant) => {
                    let _ = vacant.insert(value);
                }
            }
        }
    }

    #[cfg(test)]
    fn give_params_schema<T: RpcWithOptionalParams>(&self) -> Schema {
        let mut generator = Self::new_generator();
        T::OptionalRequestParams::json_schema(&mut generator)
    }
}

#[derive(Clone, PartialEq, Serialize, Deserialize, Debug, JsonSchema)]
struct OpenRpcInfoField {
    version: String,
    title: String,
    description: String,
    contact: OpenRpcContactField,
    license: OpenRpcLicenseField,
}

#[derive(Clone, PartialEq, Serialize, Deserialize, Debug, JsonSchema)]
struct OpenRpcContactField {
    name: String,
    url: String,
}

#[derive(Clone, PartialEq, Serialize, Deserialize, Debug, JsonSchema)]
struct OpenRpcLicenseField {
    name: String,
    url: String,
}

#[derive(Clone, PartialEq, Serialize, Deserialize, Debug, JsonSchema)]
struct OpenRpcServerEntry {
    name: String,
    url: String,
}

/// The struct containing the documentation for the RPCs.
#[derive(Clone, PartialEq, Serialize, Deserialize, Debug, JsonSchema)]
pub struct Method {
    name: String,
    summary: String,
    params: Vec<SchemaParam>,
    result: ResponseResult,
    examples: Vec<Example>,
}

#[derive(Clone, PartialEq, Serialize, Deserialize, Debug, JsonSchema)]
struct SchemaParam {
    name: String,
    schema: Schema,
    required: bool,
}

#[derive(Clone, PartialEq, Serialize, Deserialize, Debug, JsonSchema)]
struct ResponseResult {
    name: String,
    schema: Schema,
}

/// An example pair of request params and response result.
#[derive(Clone, PartialEq, Serialize, Deserialize, Debug, JsonSchema)]
pub struct Example {
    name: String,
    params: Vec<ExampleParam>,
    result: ExampleResult,
}

impl Example {
    fn new(method_name: &str, maybe_params_obj: Option<Value>, result_value: Value) -> Self {
        // Break the params struct into an array of param name and value pairs.
        let params = match maybe_params_obj {
            Some(params_obj) => params_obj
                .as_object()
                .unwrap()
                .iter()
                .map(|(name, value)| ExampleParam {
                    name: name.clone(),
                    value: value.clone(),
                })
                .collect(),
            None => vec![],
        };

        Example {
            name: format!("{}_example", method_name),
            params,
            result: ExampleResult {
                name: format!("{}_example_result", method_name),
                value: result_value,
            },
        }
    }

    fn from_rpc_with_params<T: RpcWithParams>() -> Self {
        Self::new(
            T::METHOD,
            Some(json!(T::RequestParams::doc_example())),
            json!(T::ResponseResult::doc_example()),
        )
    }

    fn from_rpc_without_params<T: RpcWithoutParams>() -> Self {
        Self::new(T::METHOD, None, json!(T::ResponseResult::doc_example()))
    }

    fn from_rpc_with_optional_params<T: RpcWithOptionalParams>() -> Self {
        Self::new(
            T::METHOD,
            Some(json!(T::OptionalRequestParams::doc_example())),
            json!(T::ResponseResult::doc_example()),
        )
    }
}

#[derive(Clone, PartialEq, Serialize, Deserialize, Debug, JsonSchema)]
struct ExampleParam {
    name: String,
    value: Value,
}

#[derive(Clone, PartialEq, Serialize, Deserialize, Debug, JsonSchema)]
struct ExampleResult {
    name: String,
    value: Value,
}

#[derive(Clone, PartialEq, Serialize, Deserialize, Debug, JsonSchema)]
struct Components {
    schemas: Map<String, Schema>,
}

/// Result for "rpc.discover" RPC response.
//
// Fields named as per https://spec.open-rpc.org/#service-discovery-method.
#[derive(Clone, PartialEq, Serialize, Deserialize, JsonSchema, Debug)]
#[serde(deny_unknown_fields)]
pub struct ListRpcsResult {
    /// The RPC API version.
    #[schemars(with = "String")]
    api_version: ProtocolVersion,
    name: String,
    /// The list of supported RPCs.
    #[schemars(skip)]
    schema: OpenRpcSchema,
}

impl DocExample for ListRpcsResult {
    fn doc_example() -> &'static Self {
        &LIST_RPCS_RESULT
    }
}

/// "rpc.discover" RPC.
#[derive(Clone, PartialEq, Eq, Serialize, Deserialize, Debug)]
pub struct ListRpcs {}

#[async_trait]
impl RpcWithoutParams for ListRpcs {
    // Named as per https://spec.open-rpc.org/#service-discovery-method.
    const METHOD: &'static str = "rpc.discover";
    type ResponseResult = ListRpcsResult;

    async fn do_handle_request<REv: ReactorEventT>(
        _effect_builder: EffectBuilder<REv>,
        _api_version: ProtocolVersion,
    ) -> Result<Self::ResponseResult, Error> {
        Ok(ListRpcsResult::doc_example().clone())
    }
}

mod doc_example_impls {
    use std::str::FromStr;

    use once_cell::sync::Lazy;

    use casper_types::Timestamp;

    use super::DocExample;

    static TIMESTAMP_EXAMPLE: Lazy<Timestamp> = Lazy::new(|| {
        let example_str: &str = "2020-11-17T00:39:24.072Z";
        Timestamp::from_str(example_str).unwrap()
    });

    impl DocExample for Timestamp {
        fn doc_example() -> &'static Self {
            &TIMESTAMP_EXAMPLE
        }
    }
}

#[cfg(test)]
mod tests {
    use crate::{
        types::{Chainspec, ChainspecRawBytes},
        utils::Loadable,
    };

    use super::*;

    #[test]
    fn check_docs_example_version() {
        let (chainspec, _) = <(Chainspec, ChainspecRawBytes)>::from_resources("production");
        assert_eq!(
            DOCS_EXAMPLE_PROTOCOL_VERSION, chainspec.protocol_config.version,
            "DOCS_EXAMPLE_VERSION needs to be updated to match the [protocol.version] in \
            'resources/production/chainspec.toml'"
        );
    }

    fn check_optional_params_fields<T: RpcWithOptionalParams>() -> Vec<SchemaParam> {
        let contact = OpenRpcContactField {
            name: "CasperLabs".to_string(),
            url: "https://casperlabs.io".to_string(),
        };
        let license = OpenRpcLicenseField {
            name: "CasperLabs Open Source License Version 1.0".to_string(),
            url: "https://raw.githubusercontent.com/CasperLabs/casper-node/master/LICENSE"
                .to_string(),
        };
        let info = OpenRpcInfoField {
            version: DOCS_EXAMPLE_PROTOCOL_VERSION.to_string(),
            title: "Client API of Casper Node".to_string(),
            description: "This describes the JSON-RPC 2.0 API of a node on the Casper network."
                .to_string(),
            contact,
            license,
        };

        let server = OpenRpcServerEntry {
            name: "any Casper Network node".to_string(),
            url: "http://IP:PORT/rpc/".to_string(),
        };

        let schema = OpenRpcSchema {
            openrpc: "1.0.0-rc1".to_string(),
            info,
            servers: vec![server],
            methods: vec![],
            components: Components {
                schemas: Map::new(),
            },
        };
        let params = schema.give_params_schema::<T>();
        let schema_object = params.into_object().object.expect("should be object");
        schema_object
            .properties
            .iter()
            .filter(|(name, _)| !schema_object.required.contains(*name))
            .map(|(name, schema)| SchemaParam {
                name: name.clone(),
                schema: schema.clone(),
                required: false,
            })
            .collect::<Vec<_>>()
    }

    #[test]
    fn check_chain_get_block_required_fields() {
        let incorrect_optional_params = check_optional_params_fields::<GetBlock>();
        assert!(incorrect_optional_params.is_empty())
    }

    #[test]
    fn check_chain_get_block_transfers_required_fields() {
        let incorrect_optional_params = check_optional_params_fields::<GetBlockTransfers>();
        assert!(incorrect_optional_params.is_empty())
    }

    #[test]
    fn check_chain_get_state_root_hash_required_fields() {
        let incorrect_optional_params = check_optional_params_fields::<GetStateRootHash>();
        assert!(incorrect_optional_params.is_empty())
    }

    #[test]
    fn check_chain_get_era_info_by_switch_block_required_fields() {
        let incorrect_optional_params = check_optional_params_fields::<GetEraInfoBySwitchBlock>();
        assert!(incorrect_optional_params.is_empty())
    }

    #[test]
    fn check_state_get_auction_info_required_fields() {
        let incorrect_optional_params = check_optional_params_fields::<GetAuctionInfo>();
        assert!(incorrect_optional_params.is_empty())
    }
}<|MERGE_RESOLUTION|>--- conflicted
+++ resolved
@@ -28,11 +28,7 @@
 use crate::effect::EffectBuilder;
 
 pub(crate) const DOCS_EXAMPLE_PROTOCOL_VERSION: ProtocolVersion =
-<<<<<<< HEAD
-    ProtocolVersion::from_parts(1, 4, 8);
-=======
     ProtocolVersion::from_parts(1, 4, 13);
->>>>>>> 33d46a3c
 
 const DEFINITIONS_PATH: &str = "#/components/schemas/";
 
