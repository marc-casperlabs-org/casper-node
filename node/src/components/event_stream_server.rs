//! Event stream server
//!
//! The event stream server provides clients with an event-stream returning Server-Sent Events
//! (SSEs) holding JSON-encoded data.
//!
//! The actual server is run in backgrounded tasks.
//!
//! This module currently provides both halves of what is required for an API server:
//! a component implementation that interfaces with other components via being plugged into a
//! reactor, and an external facing http server that manages SSE subscriptions on a single endpoint.
//!
//! This component is passive and receives announcements made by other components while never making
//! a request of other components itself. The handled announcements are serialized to JSON and
//! pushed to subscribers.
//!
//! This component uses a ring buffer for outbound events providing some robustness against
//! unintended subscriber disconnects, if a disconnected subscriber re-subscribes before the buffer
//! has advanced past their last received event.
//!
//! For details about the SSE model and a list of supported SSEs, see:
//! <https://github.com/CasperLabs/ceps/blob/master/text/0009-client-api.md#rpcs>

mod config;
mod event;
mod http_server;
mod sse_server;

use std::{convert::Infallible, fmt::Debug};

use datasize::DataSize;
<<<<<<< HEAD
use tokio::sync::mpsc::{self, UnboundedSender};
=======
use semver::Version;
use tokio::sync::{
    mpsc::{self, UnboundedSender},
    oneshot,
};
use tracing::{info, warn};
>>>>>>> 875d4b96

use casper_types::ProtocolVersion;

use super::Component;
use crate::{
    effect::{EffectBuilder, Effects},
    utils::{self, ListeningError},
    NodeRng,
};
pub use config::Config;
pub(crate) use event::Event;
pub use sse_server::SseData;

/// A helper trait whose bounds represent the requirements for a reactor event that `run_server` can
/// work with.
pub trait ReactorEventT: From<Event> + Send {}

impl<REv> ReactorEventT for REv where REv: From<Event> + Send + 'static {}

#[derive(DataSize, Debug)]
pub(crate) struct EventStreamServer {
    /// Channel sender to pass event-stream data to the event-stream server.
    // TODO - this should not be skipped.  Awaiting support for `UnboundedSender` in datasize crate.
    #[data_size(skip)]
    sse_data_sender: UnboundedSender<SseData>,
}

impl EventStreamServer {
<<<<<<< HEAD
    pub(crate) fn new(
        config: Config,
        api_version: ProtocolVersion,
    ) -> Result<Self, ListeningError> {
=======
    pub(crate) fn new(config: Config, api_version: Version) -> Result<Self, ListeningError> {
        let required_address = utils::resolve_address(&config.address).map_err(|error| {
            warn!(
                %error,
                address=%config.address,
                "failed to start event stream server, cannot parse address"
            );
            ListeningError::ResolveAddress(error)
        })?;

>>>>>>> 875d4b96
        let (sse_data_sender, sse_data_receiver) = mpsc::unbounded_channel();

        // Event stream channels and filter.
        let (broadcaster, new_subscriber_info_receiver, sse_filter) =
            sse_server::create_channels_and_filter(config.broadcast_channel_size);

        let (shutdown_sender, shutdown_receiver) = oneshot::channel::<()>();

        let (actual_address, server_with_shutdown) = warp::serve(sse_filter)
            .try_bind_with_graceful_shutdown(required_address, async {
                shutdown_receiver.await.ok();
            })
            .map_err(|error| ListeningError::Listen {
                address: required_address,
                error: Box::new(error),
            })?;
        info!(address=%actual_address, "started event stream server");

        tokio::spawn(http_server::run(
            config,
            api_version,
            server_with_shutdown,
            shutdown_sender,
            sse_data_receiver,
            broadcaster,
            new_subscriber_info_receiver,
        ));

        Ok(EventStreamServer { sse_data_sender })
    }

    /// Broadcasts the SSE data to all clients connected to the event stream.
    fn broadcast(&mut self, sse_data: SseData) -> Effects<Event> {
        let _ = self.sse_data_sender.send(sse_data);
        Effects::new()
    }
}

impl<REv> Component<REv> for EventStreamServer
where
    REv: ReactorEventT,
{
    type Event = Event;
    type ConstructionError = Infallible;

    fn handle_event(
        &mut self,
        _effect_builder: EffectBuilder<REv>,
        _rng: &mut NodeRng,
        event: Self::Event,
    ) -> Effects<Self::Event> {
        match event {
            Event::BlockAdded(block) => self.broadcast(SseData::BlockAdded {
                block_hash: *block.hash(),
                block: Box::new(*block),
            }),
            Event::DeployProcessed {
                deploy_hash,
                deploy_header,
                block_hash,
                execution_result,
            } => self.broadcast(SseData::DeployProcessed {
                deploy_hash: Box::new(deploy_hash),
                account: Box::new(*deploy_header.account()),
                timestamp: deploy_header.timestamp(),
                ttl: deploy_header.ttl(),
                dependencies: deploy_header.dependencies().clone(),
                block_hash: Box::new(block_hash),
                execution_result,
            }),
            Event::Fault {
                era_id,
                public_key,
                timestamp,
            } => self.broadcast(SseData::Fault {
                era_id,
                public_key,
                timestamp,
            }),
            Event::FinalitySignature(fs) => self.broadcast(SseData::FinalitySignature(fs)),
        }
    }
}<|MERGE_RESOLUTION|>--- conflicted
+++ resolved
@@ -28,16 +28,11 @@
 use std::{convert::Infallible, fmt::Debug};
 
 use datasize::DataSize;
-<<<<<<< HEAD
-use tokio::sync::mpsc::{self, UnboundedSender};
-=======
-use semver::Version;
 use tokio::sync::{
     mpsc::{self, UnboundedSender},
     oneshot,
 };
 use tracing::{info, warn};
->>>>>>> 875d4b96
 
 use casper_types::ProtocolVersion;
 
@@ -66,13 +61,10 @@
 }
 
 impl EventStreamServer {
-<<<<<<< HEAD
     pub(crate) fn new(
         config: Config,
         api_version: ProtocolVersion,
     ) -> Result<Self, ListeningError> {
-=======
-    pub(crate) fn new(config: Config, api_version: Version) -> Result<Self, ListeningError> {
         let required_address = utils::resolve_address(&config.address).map_err(|error| {
             warn!(
                 %error,
@@ -82,7 +74,6 @@
             ListeningError::ResolveAddress(error)
         })?;
 
->>>>>>> 875d4b96
         let (sse_data_sender, sse_data_receiver) = mpsc::unbounded_channel();
 
         // Event stream channels and filter.
