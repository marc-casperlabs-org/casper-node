--- conflicted
+++ resolved
@@ -545,12 +545,6 @@
         };
         let peer_id_cloned = peer_id.clone();
         effects.extend(
-<<<<<<< HEAD
-            message_sender(receiver, sink, handshake).event(move |result| Event::OutgoingFailed {
-                peer_id: Box::new(Some(peer_id)),
-                peer_address: Box::new(peer_address),
-                error: Box::new(result.err().map(Into::into)),
-=======
             message_sender(
                 receiver,
                 sink,
@@ -558,10 +552,9 @@
                 handshake,
             )
             .event(move |result| Event::OutgoingFailed {
-                peer_id: Some(peer_id),
-                peer_address,
-                error: result.err().map(Into::into),
->>>>>>> b682783b
+                peer_id: Box::new(Some(peer_id)),
+                peer_address: Box::new(peer_address),
+                error: Box::new(result.err().map(Into::into)),
             }),
         );
         effects.extend(
@@ -930,36 +923,18 @@
                         dest,
                         payload,
                         responder,
-<<<<<<< HEAD
                     } => {
                         // We're given a message to send out.
+                        self.net_metrics.direct_message_requests.inc();
                         self.send_message(*dest, Message::Payload(*payload));
                         responder.respond(()).ignore()
                     }
                     NetworkRequest::Broadcast { payload, responder } => {
                         // We're given a message to broadcast.
+                        self.net_metrics.broadcast_requests.inc();
                         self.broadcast_message(Message::Payload(*payload));
                         responder.respond(()).ignore()
                     }
-=======
-                    },
-            } => {
-                // We're given a message to send out.
-                self.net_metrics.direct_message_requests.inc();
-                self.send_message(dest, Message::Payload(payload));
-                responder.respond(()).ignore()
-            }
-            Event::NetworkRequest {
-                req: NetworkRequest::Broadcast { payload, responder },
-            } => {
-                // We're given a message to broadcast.
-                self.net_metrics.broadcast_requests.inc();
-                self.broadcast_message(Message::Payload(payload));
-                responder.respond(()).ignore()
-            }
-            Event::NetworkRequest {
-                req:
->>>>>>> b682783b
                     NetworkRequest::Gossip {
                         payload,
                         count,
