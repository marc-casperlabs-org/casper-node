--- conflicted
+++ resolved
@@ -329,29 +329,20 @@
         let shutdown_fuse = ObservableFuse::new();
 
         let builder = utils::start_listening(&cfg.address)?;
-<<<<<<< HEAD
-        let server_join_handle = Some(tokio::spawn(http_server::run(
-            builder,
-            effect_builder,
-            self.api_version,
-            shutdown_fuse.clone(),
-            cfg.qps_limit,
-        )));
-=======
 
         let server_join_handle = match cfg.cors_origin.as_str() {
             "" => Some(tokio::spawn(http_server::run(
                 builder,
                 effect_builder,
                 self.api_version,
-                shutdown_receiver,
+                shutdown_fuse.clone(),
                 cfg.qps_limit,
             ))),
             "*" => Some(tokio::spawn(http_server::run_with_cors(
                 builder,
                 effect_builder,
                 self.api_version,
-                shutdown_receiver,
+                shutdown_fuse.clone(),
                 cfg.qps_limit,
                 CorsOrigin::Any,
             ))),
@@ -359,12 +350,11 @@
                 builder,
                 effect_builder,
                 self.api_version,
-                shutdown_receiver,
+                shutdown_fuse.clone(),
                 cfg.qps_limit,
                 CorsOrigin::Specified(cfg.cors_origin.clone()),
             ))),
         };
->>>>>>> d5d766fb
 
         let node_startup_instant = self.node_startup_instant;
         let network_name = self.network_name.clone();
