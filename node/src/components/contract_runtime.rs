//! Contract Runtime component.
mod config;
mod error;
mod operations;
mod types;

use std::{
    fmt::{self, Debug, Formatter},
    sync::Arc,
    time::Instant,
};

pub use config::Config;
pub use error::{BlockExecutionError, ConfigError};
pub use types::{BlockAndExecutionEffects, EraValidatorsRequest, ValidatorWeightsByEraIdRequest};

use datasize::DataSize;
use lmdb::DatabaseFlags;
use prometheus::{self, Histogram, HistogramOpts, IntGauge, Registry};
use serde::Serialize;
use tracing::{debug, error, info, trace};

use casper_execution_engine::{
    core::engine_state::{
        self, genesis::GenesisSuccess, EngineConfig, EngineState, GetEraValidatorsError,
        GetEraValidatorsRequest,
    },
    shared::{
        newtypes::{Blake2bHash, CorrelationId},
        stored_value::StoredValue,
    },
    storage::{
        global_state::lmdb::LmdbGlobalState, protocol_data_store::lmdb::LmdbProtocolDataStore,
        transaction_source::lmdb::LmdbEnvironment, trie::Trie, trie_store::lmdb::LmdbTrieStore,
    },
};
use casper_types::{Key, ProtocolVersion};

use crate::{
    components::Component,
    crypto::hash::Digest,
    effect::{
        announcements::{ContractRuntimeAnnouncement, ControlAnnouncement},
        requests::ContractRuntimeRequest,
        EffectBuilder, EffectExt, Effects,
    },
    fatal,
    types::{BlockHash, BlockHeader, Chainspec, Deploy, FinalizedBlock},
    utils::WithDir,
    NodeRng, StorageConfig,
};
use std::collections::BTreeMap;

/// State to use to construct the next block in the blockchain. Includes the state root hash for the
/// execution engine as well as certain values the next header will be based on.
#[derive(DataSize, Debug, Clone, Serialize)]
pub struct ExecutionPreState {
    /// The height of the next `Block` to be constructed. Note that this must match the height of
    /// the `FinalizedBlock` used to generate the block.
    next_block_height: u64,
    /// The state root to use when executing deploys.
    pre_state_root_hash: Digest,
    /// The parent hash of the next `Block`.
    parent_hash: BlockHash,
    /// The accumulated seed for the pseudo-random number generator to be incorporated into the
    /// next `Block`, where additional entropy will be introduced.
    parent_seed: Digest,
}

impl ExecutionPreState {
    pub(crate) fn new(
        next_block_height: u64,
        pre_state_root_hash: Digest,
        parent_hash: BlockHash,
        parent_seed: Digest,
    ) -> Self {
        ExecutionPreState {
            next_block_height,
            pre_state_root_hash,
            parent_hash,
            parent_seed,
        }
    }

    /// Get the next block height according that will succeed the block specified by `parent_hash`.
    pub fn next_block_height(&self) -> u64 {
        self.next_block_height
    }
}

impl From<&BlockHeader> for ExecutionPreState {
    fn from(block_header: &BlockHeader) -> Self {
        ExecutionPreState {
            pre_state_root_hash: *block_header.state_root_hash(),
            next_block_height: block_header.height() + 1,
            parent_hash: block_header.hash(),
            parent_seed: block_header.accumulated_seed(),
        }
    }
}

/// The contract runtime components.
#[derive(DataSize)]
pub struct ContractRuntime {
    execution_pre_state: ExecutionPreState,
    engine_state: Arc<EngineState<LmdbGlobalState>>,
    metrics: Arc<ContractRuntimeMetrics>,
    protocol_version: ProtocolVersion,

    /// Finalized blocks waiting for their pre-state hash to start executing.
    exec_queue: BTreeMap<u64, (FinalizedBlock, Vec<Deploy>)>,
}

impl Debug for ContractRuntime {
    fn fmt(&self, f: &mut Formatter<'_>) -> fmt::Result {
        f.debug_struct("ContractRuntime").finish()
    }
}

/// Metrics for the contract runtime component.
#[derive(Debug)]
pub struct ContractRuntimeMetrics {
    run_execute: Histogram,
    apply_effect: Histogram,
    commit_upgrade: Histogram,
    run_query: Histogram,
    commit_step: Histogram,
    get_balance: Histogram,
    get_validator_weights: Histogram,
    get_era_validators: Histogram,
    get_bids: Histogram,
    missing_trie_keys: Histogram,
    put_trie: Histogram,
    read_trie: Histogram,
    chain_height: IntGauge,
}

/// Value of upper bound of histogram.
const EXPONENTIAL_BUCKET_START: f64 = 0.01;

/// Multiplier of previous upper bound for next bound.
const EXPONENTIAL_BUCKET_FACTOR: f64 = 2.0;

/// Bucket count, with the last bucket going to +Inf which will not be included in the results.
/// - start = 0.01, factor = 2.0, count = 10
/// - start * factor ^ count = 0.01 * 2.0 ^ 10 = 10.24
/// - Values above 10.24 (f64 seconds here) will not fall in a bucket that is kept.
const EXPONENTIAL_BUCKET_COUNT: usize = 10;

const RUN_EXECUTE_NAME: &str = "contract_runtime_run_execute";
const RUN_EXECUTE_HELP: &str = "tracking run of engine_state.run_execute in seconds.";
const APPLY_EFFECT_NAME: &str = "contract_runtime_apply_commit";
const APPLY_EFFECT_HELP: &str = "tracking run of engine_state.apply_effect in seconds.";
const RUN_QUERY_NAME: &str = "contract_runtime_run_query";
const RUN_QUERY_HELP: &str = "tracking run of engine_state.run_query in seconds.";
const COMMIT_STEP_NAME: &str = "contract_runtime_commit_step";
const COMMIT_STEP_HELP: &str = "tracking run of engine_state.commit_step in seconds.";
const COMMIT_UPGRADE_NAME: &str = "contract_runtime_commit_upgrade";
const COMMIT_UPGRADE_HELP: &str = "tracking run of engine_state.commit_upgrade in seconds";
const GET_BALANCE_NAME: &str = "contract_runtime_get_balance";
const GET_BALANCE_HELP: &str = "tracking run of engine_state.get_balance in seconds.";
const GET_VALIDATOR_WEIGHTS_NAME: &str = "contract_runtime_get_validator_weights";
const GET_VALIDATOR_WEIGHTS_HELP: &str =
    "tracking run of engine_state.get_validator_weights in seconds.";
const GET_ERA_VALIDATORS_NAME: &str = "contract_runtime_get_era_validators";
const GET_ERA_VALIDATORS_HELP: &str = "tracking run of engine_state.get_era_validators in seconds.";
const GET_BIDS_NAME: &str = "contract_runtime_get_bids";
const GET_BIDS_HELP: &str = "tracking run of engine_state.get_bids in seconds.";
const READ_TRIE_NAME: &str = "contract_runtime_read_trie";
const READ_TRIE_HELP: &str = "tracking run of engine_state.read_trie in seconds.";
const PUT_TRIE_NAME: &str = "contract_runtime_put_trie";
const PUT_TRIE_HELP: &str = "tracking run of engine_state.put_trie in seconds.";
const MISSING_TRIE_KEYS_NAME: &str = "contract_runtime_missing_trie_keys";
const MISSING_TRIE_KEYS_HELP: &str = "tracking run of engine_state.missing_trie_keys in seconds.";

/// Create prometheus Histogram and register.
fn register_histogram_metric(
    registry: &Registry,
    metric_name: &str,
    metric_help: &str,
) -> Result<Histogram, prometheus::Error> {
    let common_buckets = prometheus::exponential_buckets(
        EXPONENTIAL_BUCKET_START,
        EXPONENTIAL_BUCKET_FACTOR,
        EXPONENTIAL_BUCKET_COUNT,
    )?;
    let histogram_opts = HistogramOpts::new(metric_name, metric_help).buckets(common_buckets);
    let histogram = Histogram::with_opts(histogram_opts)?;
    registry.register(Box::new(histogram.clone()))?;
    Ok(histogram)
}

impl ContractRuntimeMetrics {
    /// Constructor of metrics which creates and registers metrics objects for use.
    fn new(registry: &Registry) -> Result<Self, prometheus::Error> {
        let chain_height = IntGauge::new("chain_height", "current chain height")?;
        registry.register(Box::new(chain_height.clone()))?;
        Ok(ContractRuntimeMetrics {
            chain_height,
            run_execute: register_histogram_metric(registry, RUN_EXECUTE_NAME, RUN_EXECUTE_HELP)?,
            apply_effect: register_histogram_metric(
                registry,
                APPLY_EFFECT_NAME,
                APPLY_EFFECT_HELP,
            )?,
            run_query: register_histogram_metric(registry, RUN_QUERY_NAME, RUN_QUERY_HELP)?,
            commit_step: register_histogram_metric(registry, COMMIT_STEP_NAME, COMMIT_STEP_HELP)?,
            commit_upgrade: register_histogram_metric(
                registry,
                COMMIT_UPGRADE_NAME,
                COMMIT_UPGRADE_HELP,
            )?,
            get_balance: register_histogram_metric(registry, GET_BALANCE_NAME, GET_BALANCE_HELP)?,
            get_validator_weights: register_histogram_metric(
                registry,
                GET_VALIDATOR_WEIGHTS_NAME,
                GET_VALIDATOR_WEIGHTS_HELP,
            )?,
            get_era_validators: register_histogram_metric(
                registry,
                GET_ERA_VALIDATORS_NAME,
                GET_ERA_VALIDATORS_HELP,
            )?,
            get_bids: register_histogram_metric(registry, GET_BIDS_NAME, GET_BIDS_HELP)?,
            read_trie: register_histogram_metric(registry, READ_TRIE_NAME, READ_TRIE_HELP)?,
            put_trie: register_histogram_metric(registry, PUT_TRIE_NAME, PUT_TRIE_HELP)?,
            missing_trie_keys: register_histogram_metric(
                registry,
                MISSING_TRIE_KEYS_NAME,
                MISSING_TRIE_KEYS_HELP,
            )?,
        })
    }
}

impl<REv> Component<REv> for ContractRuntime
where
    REv: From<ContractRuntimeRequest>
        + From<ContractRuntimeAnnouncement>
        + From<ControlAnnouncement>
        + Send,
{
    type Event = ContractRuntimeRequest;
    type ConstructionError = ConfigError;

    fn handle_event(
        &mut self,
        effect_builder: EffectBuilder<REv>,
        _rng: &mut NodeRng,
        event: Self::Event,
    ) -> Effects<Self::Event> {
        match event {
<<<<<<< HEAD
            Event::Request(request) => {
                match *request {
                    ContractRuntimeRequest::GetProtocolData {
                        protocol_version,
                        responder,
                    } => {
                        let result = self
                            .engine_state
                            .get_protocol_data(protocol_version)
                            .map(|inner| inner.map(Box::new));

                        responder.respond(result).ignore()
                    }
                    ContractRuntimeRequest::CommitGenesis {
                        chainspec,
                        responder,
                    } => {
                        let result = self.commit_genesis(chainspec);
                        self.engine_state.flush_environment();
                        responder.respond(result).ignore()
                    }
                    ContractRuntimeRequest::Upgrade {
                        upgrade_config,
                        responder,
                    } => {
                        debug!(?upgrade_config, "upgrade");
                        let engine_state = Arc::clone(&self.engine_state);
                        let metrics = Arc::clone(&self.metrics);
                        async move {
                            let correlation_id = CorrelationId::new();
                            let start = Instant::now();
                            let result =
                                engine_state.commit_upgrade(correlation_id, *upgrade_config);
                            engine_state.flush_environment();
                            metrics
                                .commit_upgrade
                                .observe(start.elapsed().as_secs_f64());
                            debug!(?result, "upgrade result");
                            responder.respond(result).await
                        }
                        .ignore()
                    }
                    ContractRuntimeRequest::Query {
                        query_request,
                        responder,
                    } => {
                        trace!(?query_request, "query");
                        let engine_state = Arc::clone(&self.engine_state);
                        let metrics = Arc::clone(&self.metrics);
                        async move {
                            let correlation_id = CorrelationId::new();
                            let start = Instant::now();
                            let result = engine_state.run_query(correlation_id, query_request);
                            metrics.run_query.observe(start.elapsed().as_secs_f64());
                            trace!(?result, "query result");
                            responder.respond(result).await
                        }
                        .ignore()
                    }
                    ContractRuntimeRequest::GetBalance {
                        balance_request,
                        responder,
                    } => {
                        trace!(?balance_request, "balance");
                        let engine_state = Arc::clone(&self.engine_state);
                        let metrics = Arc::clone(&self.metrics);
                        async move {
                            let correlation_id = CorrelationId::new();
                            let start = Instant::now();
                            let result = engine_state.get_purse_balance(
                                correlation_id,
                                balance_request.state_hash(),
                                balance_request.purse_uref(),
                            );
                            metrics.get_balance.observe(start.elapsed().as_secs_f64());
                            trace!(?result, "balance result");
                            responder.respond(result).await
                        }
                        .ignore()
                    }
                    ContractRuntimeRequest::IsBonded {
                        state_root_hash,
                        era_id,
                        protocol_version,
                        public_key: validator_key,
                        responder,
                    } => {
                        trace!(era=%era_id, public_key = %validator_key, "is validator bonded request");
                        let engine_state = Arc::clone(&self.engine_state);
                        let metrics = Arc::clone(&self.metrics);
                        let request =
                            GetEraValidatorsRequest::new(state_root_hash.into(), protocol_version);
                        async move {
                            let correlation_id = CorrelationId::new();
                            let start = Instant::now();
                            let era_validators =
                                engine_state.get_era_validators(correlation_id, request);
                            metrics
                                .get_validator_weights
                                .observe(start.elapsed().as_secs_f64());
                            trace!(?era_validators, "is validator bonded result");
                            let is_bonded = era_validators.and_then(|validator_map| {
                                match validator_map.get(&era_id) {
                                    None => Err(GetEraValidatorsError::EraValidatorsMissing),
                                    Some(era_validators) => {
                                        Ok(era_validators.contains_key(&validator_key))
                                    }
                                }
                            });
                            responder.respond(is_bonded).await
                        }
                        .ignore()
                    }
                    ContractRuntimeRequest::GetEraValidators { request, responder } => {
                        trace!(?request, "get era validators request");
                        let engine_state = Arc::clone(&self.engine_state);
                        let metrics = Arc::clone(&self.metrics);
                        // Increment the counter to track the amount of times GetEraValidators was
                        // requested.
                        async move {
                            let correlation_id = CorrelationId::new();
                            let start = Instant::now();
                            let era_validators =
                                engine_state.get_era_validators(correlation_id, request.into());
                            metrics
                                .get_era_validators
                                .observe(start.elapsed().as_secs_f64());
                            trace!(?era_validators, "get era validators response");
                            responder.respond(era_validators).await
                        }
                        .ignore()
                    }
                    ContractRuntimeRequest::GetValidatorWeightsByEraId { request, responder } => {
                        trace!(?request, "get validator weights by era id request");
                        let engine_state = Arc::clone(&self.engine_state);
                        let metrics = Arc::clone(&self.metrics);
                        // Increment the counter to track the amount of times
                        // GetEraValidatorsByEraId was requested.
                        async move {
                            let correlation_id = CorrelationId::new();
                            let start = Instant::now();
                            let era_id = request.era_id();
                            let era_validators =
                                engine_state.get_era_validators(correlation_id, request.into());
                            let result: Result<Option<ValidatorWeights>, GetEraValidatorsError> =
                                match era_validators {
                                    Ok(era_validators) => {
                                        let validator_weights =
                                            era_validators.get(&era_id).cloned();
                                        Ok(validator_weights)
                                    }
                                    Err(GetEraValidatorsError::EraValidatorsMissing) => Ok(None),
                                    Err(error) => Err(error),
                                };
                            metrics
                                .get_era_validator_weights_by_era_id
                                .observe(start.elapsed().as_secs_f64());
                            trace!(?result, "get validator weights by era id response");
                            responder.respond(result).await
                        }
                        .ignore()
                    }
                    ContractRuntimeRequest::Step {
                        step_request,
                        responder,
                    } => {
                        trace!(?step_request, "step request");
                        let engine_state = Arc::clone(&self.engine_state);
                        let metrics = Arc::clone(&self.metrics);
                        async move {
                            let correlation_id = CorrelationId::new();
                            let start = Instant::now();
                            let result = engine_state.commit_step(correlation_id, step_request);
                            engine_state.flush_environment();
                            metrics.commit_step.observe(start.elapsed().as_secs_f64());
                            trace!(?result, "step response");
                            responder.respond(result).await
                        }
                        .ignore()
                    }
                    ContractRuntimeRequest::ReadTrie {
                        trie_key,
                        responder,
                    } => {
                        trace!(?trie_key, "read_trie request");
                        let engine_state = Arc::clone(&self.engine_state);
                        let metrics = Arc::clone(&self.metrics);
                        async move {
                            let correlation_id = CorrelationId::new();
                            let start = Instant::now();
                            let result = engine_state.read_trie(correlation_id, trie_key);
                            metrics.read_trie.observe(start.elapsed().as_secs_f64());
                            let result = match result {
                                Ok(result) => result,
                                Err(error) => {
                                    error!(?error, "read_trie_request");
                                    None
                                }
                            };
                            trace!(?result, "read_trie response");
                            responder.respond(result).await
                        }
                        .ignore()
                    }
                    ContractRuntimeRequest::PutTrie { trie, responder } => {
                        trace!(?trie, "put_trie request");
                        let engine_state = Arc::clone(&self.engine_state);
                        let metrics = Arc::clone(&self.metrics);
                        async move {
                            let correlation_id = CorrelationId::new();
                            let start = Instant::now();
                            let result = engine_state
                                .put_trie_and_find_missing_descendant_trie_keys(
                                    correlation_id,
                                    &*trie,
                                );
                            engine_state.flush_environment();
                            metrics.put_trie.observe(start.elapsed().as_secs_f64());
                            trace!(?result, "put_trie response");
                            responder.respond(result).await
                        }
                        .ignore()
                    }
                    ContractRuntimeRequest::ExecuteBlock(finalized_block) => {
                        debug!(?finalized_block, "execute block");
                        effect_builder
                            .get_block_at_height_local(finalized_block.height())
                            .event(move |maybe_block| {
                                maybe_block.map(Box::new).map_or_else(
                                    || Event::BlockIsNew(Box::new(finalized_block)),
                                    Event::BlockAlreadyExists,
                                )
                            })
                    }
                    ContractRuntimeRequest::GetBids {
                        get_bids_request,
                        responder,
                    } => {
                        trace!(?get_bids_request, "get bids request");
                        let engine_state = Arc::clone(&self.engine_state);
                        let metrics = Arc::clone(&self.metrics);
                        async move {
                            let correlation_id = CorrelationId::new();
                            let start = Instant::now();
                            let result = engine_state.get_bids(correlation_id, get_bids_request);
                            metrics.get_bids.observe(start.elapsed().as_secs_f64());
                            trace!(?result, "get bids result");
                            responder.respond(result).await
                        }
                        .ignore()
                    }
                    ContractRuntimeRequest::MissingTrieKeys {
                        trie_key,
                        responder,
                    } => {
                        trace!(?trie_key, "missing_trie_keys request");
                        let engine_state = Arc::clone(&self.engine_state);
                        let metrics = Arc::clone(&self.metrics);
                        async move {
                            let correlation_id = CorrelationId::new();
                            let start = Instant::now();
                            let result =
                                engine_state.missing_trie_keys(correlation_id, vec![trie_key]);
                            metrics.read_trie.observe(start.elapsed().as_secs_f64());
                            trace!(?result, "missing_trie_keys response");
                            responder.respond(result).await
                        }
                        .ignore()
                    }
=======
            ContractRuntimeRequest::GetProtocolData {
                protocol_version,
                responder,
            } => {
                let result = self
                    .engine_state
                    .get_protocol_data(protocol_version)
                    .map(|inner| inner.map(Box::new));

                responder.respond(result).ignore()
            }
            ContractRuntimeRequest::CommitGenesis {
                chainspec,
                responder,
            } => {
                let result = self.commit_genesis(chainspec);
                responder.respond(result).ignore()
            }
            ContractRuntimeRequest::Upgrade {
                upgrade_config,
                responder,
            } => {
                debug!(?upgrade_config, "upgrade");
                let engine_state = Arc::clone(&self.engine_state);
                let metrics = Arc::clone(&self.metrics);
                async move {
                    let correlation_id = CorrelationId::new();
                    let start = Instant::now();
                    let result = engine_state.commit_upgrade(correlation_id, *upgrade_config);
                    metrics
                        .commit_upgrade
                        .observe(start.elapsed().as_secs_f64());
                    debug!(?result, "upgrade result");
                    responder.respond(result).await
>>>>>>> 8e1e3fd3
                }
                .ignore()
            }
            ContractRuntimeRequest::Query {
                query_request,
                responder,
            } => {
                trace!(?query_request, "query");
                let engine_state = Arc::clone(&self.engine_state);
                let metrics = Arc::clone(&self.metrics);
                async move {
                    let correlation_id = CorrelationId::new();
                    let start = Instant::now();
                    let result = engine_state.run_query(correlation_id, query_request);
                    metrics.run_query.observe(start.elapsed().as_secs_f64());
                    trace!(?result, "query result");
                    responder.respond(result).await
                }
                .ignore()
            }
            ContractRuntimeRequest::GetBalance {
                balance_request,
                responder,
            } => {
                trace!(?balance_request, "balance");
                let engine_state = Arc::clone(&self.engine_state);
                let metrics = Arc::clone(&self.metrics);
                async move {
                    let correlation_id = CorrelationId::new();
                    let start = Instant::now();
                    let result = engine_state.get_purse_balance(
                        correlation_id,
                        balance_request.state_hash(),
                        balance_request.purse_uref(),
                    );
                    metrics.get_balance.observe(start.elapsed().as_secs_f64());
                    trace!(?result, "balance result");
                    responder.respond(result).await
                }
                .ignore()
            }
            ContractRuntimeRequest::IsBonded {
                state_root_hash,
                era_id,
                protocol_version,
                public_key: validator_key,
                responder,
            } => {
                trace!(era=%era_id, public_key = %validator_key, "is validator bonded request");
                let engine_state = Arc::clone(&self.engine_state);
                let metrics = Arc::clone(&self.metrics);
                let request =
                    GetEraValidatorsRequest::new(state_root_hash.into(), protocol_version);
                async move {
                    let correlation_id = CorrelationId::new();
                    let start = Instant::now();
                    let era_validators = engine_state.get_era_validators(correlation_id, request);
                    metrics
                        .get_validator_weights
                        .observe(start.elapsed().as_secs_f64());
                    trace!(?era_validators, "is validator bonded result");
                    let is_bonded =
                        era_validators.and_then(|validator_map| match validator_map.get(&era_id) {
                            None => Err(GetEraValidatorsError::EraValidatorsMissing),
                            Some(era_validators) => Ok(era_validators.contains_key(&validator_key)),
                        });
                    responder.respond(is_bonded).await
                }
                .ignore()
            }
            ContractRuntimeRequest::GetEraValidators { request, responder } => {
                trace!(?request, "get era validators request");
                let engine_state = Arc::clone(&self.engine_state);
                let metrics = Arc::clone(&self.metrics);
                // Increment the counter to track the amount of times GetEraValidators was
                // requested.
                async move {
                    let correlation_id = CorrelationId::new();
                    let start = Instant::now();
                    let era_validators =
                        engine_state.get_era_validators(correlation_id, request.into());
                    metrics
                        .get_era_validators
                        .observe(start.elapsed().as_secs_f64());
                    trace!(?era_validators, "get era validators response");
                    responder.respond(era_validators).await
                }
                .ignore()
            }
            ContractRuntimeRequest::ReadTrie {
                trie_key,
                responder,
            } => {
                trace!(?trie_key, "read_trie request");
                let result = self.read_trie(trie_key);
                async move {
                    let result = match result {
                        Ok(result) => result,
                        Err(error) => {
                            error!(?error, "read_trie_request");
                            None
                        }
                    };
                    trace!(?result, "read_trie response");
                    responder.respond(result).await
                }
                .ignore()
            }
            ContractRuntimeRequest::PutTrie { trie, responder } => {
                trace!(?trie, "put_trie request");
                let engine_state = Arc::clone(&self.engine_state);
                let metrics = Arc::clone(&self.metrics);
                async move {
                    let correlation_id = CorrelationId::new();
                    let start = Instant::now();
                    let result = engine_state
                        .put_trie_and_find_missing_descendant_trie_keys(correlation_id, &*trie);
                    metrics.put_trie.observe(start.elapsed().as_secs_f64());
                    trace!(?result, "put_trie response");
                    responder.respond(result).await
                }
                .ignore()
            }
            ContractRuntimeRequest::ExecuteBlock {
                protocol_version,
                execution_pre_state,
                finalized_block,
                deploys,
                responder,
            } => {
                trace!(
                    ?protocol_version,
                    ?execution_pre_state,
                    ?finalized_block,
                    ?deploys,
                    "execute block request"
                );
                let engine_state = Arc::clone(&self.engine_state);
                let metrics = Arc::clone(&self.metrics);
                async move {
                    let result = operations::execute_finalized_block(
                        engine_state.as_ref(),
                        metrics.as_ref(),
                        protocol_version,
                        execution_pre_state,
                        finalized_block,
                        deploys,
                    );
                    trace!(?result, "execute block response");
                    responder.respond(result).await
                }
                .ignore()
            }
            ContractRuntimeRequest::EnqueueBlockForExecution {
                finalized_block,
                deploys,
            } => {
                info!(?finalized_block, "enqueuing finalized block for execution");
                if self.execution_pre_state.next_block_height == finalized_block.height() {
                    self.execute_finalized_block(
                        effect_builder,
                        self.protocol_version,
                        self.execution_pre_state.clone(),
                        finalized_block,
                        deploys,
                    )
                } else {
                    self.exec_queue
                        .insert(finalized_block.height(), (finalized_block, deploys));
                    Effects::new()
                }
            }
            ContractRuntimeRequest::GetBids {
                get_bids_request,
                responder,
            } => {
                trace!(?get_bids_request, "get bids request");
                let engine_state = Arc::clone(&self.engine_state);
                let metrics = Arc::clone(&self.metrics);
                async move {
                    let correlation_id = CorrelationId::new();
                    let start = Instant::now();
                    let result = engine_state.get_bids(correlation_id, get_bids_request);
                    metrics.get_bids.observe(start.elapsed().as_secs_f64());
                    trace!(?result, "get bids result");
                    responder.respond(result).await
                }
                .ignore()
            }
            ContractRuntimeRequest::MissingTrieKeys {
                trie_key,
                responder,
            } => {
                trace!(?trie_key, "missing_trie_keys request");
                let engine_state = Arc::clone(&self.engine_state);
                let metrics = Arc::clone(&self.metrics);
                async move {
                    let correlation_id = CorrelationId::new();
                    let start = Instant::now();
                    let result = engine_state.missing_trie_keys(correlation_id, vec![trie_key]);
                    metrics.read_trie.observe(start.elapsed().as_secs_f64());
                    trace!(?result, "missing_trie_keys response");
                    responder.respond(result).await
                }
                .ignore()
            }
        }
    }
}

impl ContractRuntime {
    pub(crate) fn new(
        protocol_version: ProtocolVersion,
        storage_config: WithDir<StorageConfig>,
        contract_runtime_config: &Config,
        registry: &Registry,
    ) -> Result<Self, ConfigError> {
        // TODO: This is bogus, get rid of this
        let execution_pre_state = ExecutionPreState {
            pre_state_root_hash: Default::default(),
            next_block_height: 0,
            parent_hash: Default::default(),
            parent_seed: Default::default(),
        };

        let path = storage_config.with_dir(storage_config.value().path.clone());
        let environment = Arc::new(LmdbEnvironment::new(
            path.as_path(),
            contract_runtime_config.max_global_state_size(),
            contract_runtime_config.max_readers(),
        )?);

        let trie_store = Arc::new(LmdbTrieStore::new(
            &environment,
            None,
            DatabaseFlags::empty(),
        )?);

        let protocol_data_store = Arc::new(LmdbProtocolDataStore::new(
            &environment,
            None,
            DatabaseFlags::empty(),
        )?);

        let global_state = LmdbGlobalState::empty(environment, trie_store, protocol_data_store)?;
        let engine_config = EngineConfig::new(contract_runtime_config.max_query_depth());

        let engine_state = Arc::new(EngineState::new(global_state, engine_config));

        let metrics = Arc::new(ContractRuntimeMetrics::new(registry)?);
        Ok(ContractRuntime {
            execution_pre_state,
            protocol_version,
            exec_queue: BTreeMap::new(),
            engine_state,
            metrics,
        })
    }

    /// Commits a genesis using a chainspec
    fn commit_genesis(
        &self,
        chainspec: Arc<Chainspec>,
    ) -> Result<GenesisSuccess, engine_state::Error> {
        let correlation_id = CorrelationId::new();
        let genesis_config_hash = chainspec.hash();
        let protocol_version = chainspec.protocol_config.version;
        // Transforms a chainspec into a valid genesis config for execution engine.
        let ee_config = chainspec.as_ref().into();
        self.engine_state.commit_genesis(
            correlation_id,
            genesis_config_hash.into(),
            protocol_version,
            &ee_config,
        )
    }

    /// Retrieve trie keys for the integrity check.
    pub fn trie_store_check(&self, trie_keys: Vec<Blake2bHash>) -> Vec<Blake2bHash> {
        let correlation_id = CorrelationId::new();
        match self
            .engine_state
            .missing_trie_keys(correlation_id, trie_keys)
        {
            Ok(keys) => keys,
            Err(error) => panic!("Error in retrieving keys for DB check: {:?}", error),
        }
    }

    pub(crate) fn set_initial_state(&mut self, sequential_block_state: ExecutionPreState) {
        self.execution_pre_state = sequential_block_state;
    }

    fn execute_finalized_block<REv>(
        &mut self,
        effect_builder: EffectBuilder<REv>,
        protocol_version: ProtocolVersion,
        execution_pre_state: ExecutionPreState,
        finalized_block: FinalizedBlock,
        deploys: Vec<Deploy>,
    ) -> Effects<ContractRuntimeRequest>
    where
        REv: From<ContractRuntimeRequest>
            + From<ContractRuntimeAnnouncement>
            + From<ControlAnnouncement>
            + Send,
    {
        let BlockAndExecutionEffects {
            block,
            execution_results,
            maybe_step_execution_effect,
        } = match operations::execute_finalized_block(
            self.engine_state.as_ref(),
            self.metrics.as_ref(),
            protocol_version,
            execution_pre_state,
            finalized_block,
            deploys,
        ) {
            Ok(block_and_execution_effects) => block_and_execution_effects,
            Err(error) => return fatal!(effect_builder, "{}", error).ignore(),
        };

        self.execution_pre_state = ExecutionPreState::from(block.header());

        let era_id = block.header().era_id();
        let mut effects = effect_builder
            .announce_linear_chain_block(block, execution_results)
            .ignore();
<<<<<<< HEAD
        // If the child is already finalized, start execution.
        if let Some((finalized_block, deploys)) = self.exec_queue.remove(&next_height) {
            effects.extend(self.handle_get_deploys_result(
                effect_builder,
                finalized_block,
                deploys,
            ));
        }
        effects
    }

    fn execute_all_deploys_or_finalize_block_or_step<REv: ReactorEventT>(
        &mut self,
        effect_builder: EffectBuilder<REv>,
        state: Box<RequestState>,
    ) -> Effects<Event> {
        if state.remaining_deploys.is_empty() {
            self.finalize_block_or_step(effect_builder, state)
        } else {
            self.execute_all_deploys_in_block(state)
        }
    }

    fn finalize_block_or_step<REv: ReactorEventT>(
        &mut self,
        effect_builder: EffectBuilder<REv>,
        state: Box<RequestState>,
    ) -> Effects<Event> {
        let era_end = match state.finalized_block.era_report() {
            Some(era_end) => era_end,
            // Not at a switch block, so we don't need to have next_era_validators when
            // constructing the next block
            None => return self.finalize_block_execution(effect_builder, state, None),
        };
        let reward_items = era_end
            .rewards
            .iter()
            .map(|(vid, &value)| RewardItem::new(vid.clone(), value))
            .collect();
        let slash_items = era_end
            .equivocators
            .iter()
            .map(|vid| SlashItem::new(vid.clone()))
            .collect();
        let evict_items = era_end
            .inactive_validators
            .iter()
            .map(|vid| EvictItem::new(vid.clone()))
            .collect();
        let era_end_timestamp_millis = state.finalized_block.timestamp().millis();
        let request = StepRequest {
            pre_state_hash: state.state_root_hash.into(),
            protocol_version: self.protocol_version,
            reward_items,
            slash_items,
            evict_items,
            run_auction: true,
            next_era_id: state.finalized_block.era_id().successor(),
            era_end_timestamp_millis,
        };
        effect_builder.run_step(request).event(|result| {
            Event::Result(Box::new(ContractRuntimeResult::RunStepResult {
                state,
                result,
            }))
        })
    }

    fn execute_all_deploys_in_block(&mut self, mut state: Box<RequestState>) -> Effects<Event> {
        let engine_state = Arc::clone(&self.engine_state);
        let metrics = Arc::clone(&self.metrics);
        let protocol_version = self.protocol_version;
        let block_time = state.finalized_block.timestamp().millis();
        let proposer = state.finalized_block.proposer();
        async move {
            for deploy in state.remaining_deploys.drain(..) {
                let deploy_hash = *deploy.id();
                let deploy_header = deploy.header().clone();
                let deploy_item = DeployItem::from(deploy);

                let execute_request = ExecuteRequest::new(
                    state.state_root_hash.into(),
                    block_time,
                    vec![deploy_item],
                    protocol_version,
                    proposer.clone(),
                );

                // TODO: this is currently working coincidentally because we are passing only one
                // deploy_item per exec. The execution results coming back from the ee lacks the
                // mapping between deploy_hash and execution result, and this outer logic is
                // enriching it with the deploy hash. If we were passing multiple deploys per exec
                // the relation between the deploy and the execution results would be lost.
                let result =
                    operations::execute(engine_state.clone(), metrics.clone(), execute_request)
                        .await;

                trace!(%deploy_hash, ?result, "deploy execution result");
                // As for now a given state is expected to exist.
                let execution_results = result.unwrap();
                match operations::commit_execution_effects(
                    engine_state.clone(),
                    metrics.clone(),
                    state.state_root_hash,
                    deploy_hash,
                    execution_results,
                )
                .await
                {
                    Ok((state_hash, execution_result)) => {
                        state
                            .execution_results
                            .insert(deploy_hash, (deploy_header, execution_result));
                        state.state_root_hash = state_hash;
                    }
                    // When commit fails we panic as we'll not be able to execute the next
                    // block.
                    Err(_err) => panic!("unable to commit"),
                }
            }
            engine_state.flush_environment();
            state
        }
        .event(|state| Event::Result(Box::new(ContractRuntimeResult::ExecutedAndCommitted(state))))
    }

    fn handle_get_deploys_result<REv: ReactorEventT>(
        &mut self,
        effect_builder: EffectBuilder<REv>,
        finalized_block: FinalizedBlock,
        deploys: VecDeque<Deploy>,
    ) -> Effects<Event> {
        if let Some(state_root_hash) = self.pre_state_hash(&finalized_block) {
            let state = Box::new(RequestState {
                finalized_block,
                remaining_deploys: deploys,
                execution_results: HashMap::new(),
                state_root_hash,
            });
            self.execute_all_deploys_or_finalize_block_or_step(effect_builder, state)
        } else {
            // Didn't find parent in the `parent_map` cache.
            // Read it from the storage.
            let height = finalized_block.height();
            effect_builder
                .get_block_at_height_local(height - 1)
                .event(|parent| {
                    Event::Result(Box::new(ContractRuntimeResult::GetParentResult {
                        finalized_block,
                        deploys,
                        parent: parent.map(|b| {
                            (
                                *b.hash(),
                                b.header().accumulated_seed(),
                                *b.state_root_hash(),
                            )
                        }),
                    }))
                })
=======
        if let Some(step_execution_effect) = maybe_step_execution_effect {
            effects.extend(
                effect_builder
                    .announce_step_success(era_id, step_execution_effect)
                    .ignore(),
            );
>>>>>>> 8e1e3fd3
        }

        // If the child is already finalized, start execution.
        if let Some((finalized_block, deploys)) = self
            .exec_queue
            .remove(&self.execution_pre_state.next_block_height)
        {
            effects.extend(
                effect_builder
                    .enqueue_block_for_execution(finalized_block, deploys)
                    .ignore(),
            );
        }
        effects
    }

    /// Read a [Trie<Key, StoredValue>] from the trie store.
    pub fn read_trie(
        &mut self,
        trie_key: Blake2bHash,
    ) -> Result<Option<Trie<Key, StoredValue>>, engine_state::Error> {
        let correlation_id = CorrelationId::new();
        let start = Instant::now();
        let result = self.engine_state.read_trie(correlation_id, trie_key);
        self.metrics
            .read_trie
            .observe(start.elapsed().as_secs_f64());
        result
    }

    /// Returns the engine state, for testing only.
    #[cfg(test)]
    pub(crate) fn engine_state(&self) -> &Arc<EngineState<LmdbGlobalState>> {
        &self.engine_state
    }
}<|MERGE_RESOLUTION|>--- conflicted
+++ resolved
@@ -250,277 +250,6 @@
         event: Self::Event,
     ) -> Effects<Self::Event> {
         match event {
-<<<<<<< HEAD
-            Event::Request(request) => {
-                match *request {
-                    ContractRuntimeRequest::GetProtocolData {
-                        protocol_version,
-                        responder,
-                    } => {
-                        let result = self
-                            .engine_state
-                            .get_protocol_data(protocol_version)
-                            .map(|inner| inner.map(Box::new));
-
-                        responder.respond(result).ignore()
-                    }
-                    ContractRuntimeRequest::CommitGenesis {
-                        chainspec,
-                        responder,
-                    } => {
-                        let result = self.commit_genesis(chainspec);
-                        self.engine_state.flush_environment();
-                        responder.respond(result).ignore()
-                    }
-                    ContractRuntimeRequest::Upgrade {
-                        upgrade_config,
-                        responder,
-                    } => {
-                        debug!(?upgrade_config, "upgrade");
-                        let engine_state = Arc::clone(&self.engine_state);
-                        let metrics = Arc::clone(&self.metrics);
-                        async move {
-                            let correlation_id = CorrelationId::new();
-                            let start = Instant::now();
-                            let result =
-                                engine_state.commit_upgrade(correlation_id, *upgrade_config);
-                            engine_state.flush_environment();
-                            metrics
-                                .commit_upgrade
-                                .observe(start.elapsed().as_secs_f64());
-                            debug!(?result, "upgrade result");
-                            responder.respond(result).await
-                        }
-                        .ignore()
-                    }
-                    ContractRuntimeRequest::Query {
-                        query_request,
-                        responder,
-                    } => {
-                        trace!(?query_request, "query");
-                        let engine_state = Arc::clone(&self.engine_state);
-                        let metrics = Arc::clone(&self.metrics);
-                        async move {
-                            let correlation_id = CorrelationId::new();
-                            let start = Instant::now();
-                            let result = engine_state.run_query(correlation_id, query_request);
-                            metrics.run_query.observe(start.elapsed().as_secs_f64());
-                            trace!(?result, "query result");
-                            responder.respond(result).await
-                        }
-                        .ignore()
-                    }
-                    ContractRuntimeRequest::GetBalance {
-                        balance_request,
-                        responder,
-                    } => {
-                        trace!(?balance_request, "balance");
-                        let engine_state = Arc::clone(&self.engine_state);
-                        let metrics = Arc::clone(&self.metrics);
-                        async move {
-                            let correlation_id = CorrelationId::new();
-                            let start = Instant::now();
-                            let result = engine_state.get_purse_balance(
-                                correlation_id,
-                                balance_request.state_hash(),
-                                balance_request.purse_uref(),
-                            );
-                            metrics.get_balance.observe(start.elapsed().as_secs_f64());
-                            trace!(?result, "balance result");
-                            responder.respond(result).await
-                        }
-                        .ignore()
-                    }
-                    ContractRuntimeRequest::IsBonded {
-                        state_root_hash,
-                        era_id,
-                        protocol_version,
-                        public_key: validator_key,
-                        responder,
-                    } => {
-                        trace!(era=%era_id, public_key = %validator_key, "is validator bonded request");
-                        let engine_state = Arc::clone(&self.engine_state);
-                        let metrics = Arc::clone(&self.metrics);
-                        let request =
-                            GetEraValidatorsRequest::new(state_root_hash.into(), protocol_version);
-                        async move {
-                            let correlation_id = CorrelationId::new();
-                            let start = Instant::now();
-                            let era_validators =
-                                engine_state.get_era_validators(correlation_id, request);
-                            metrics
-                                .get_validator_weights
-                                .observe(start.elapsed().as_secs_f64());
-                            trace!(?era_validators, "is validator bonded result");
-                            let is_bonded = era_validators.and_then(|validator_map| {
-                                match validator_map.get(&era_id) {
-                                    None => Err(GetEraValidatorsError::EraValidatorsMissing),
-                                    Some(era_validators) => {
-                                        Ok(era_validators.contains_key(&validator_key))
-                                    }
-                                }
-                            });
-                            responder.respond(is_bonded).await
-                        }
-                        .ignore()
-                    }
-                    ContractRuntimeRequest::GetEraValidators { request, responder } => {
-                        trace!(?request, "get era validators request");
-                        let engine_state = Arc::clone(&self.engine_state);
-                        let metrics = Arc::clone(&self.metrics);
-                        // Increment the counter to track the amount of times GetEraValidators was
-                        // requested.
-                        async move {
-                            let correlation_id = CorrelationId::new();
-                            let start = Instant::now();
-                            let era_validators =
-                                engine_state.get_era_validators(correlation_id, request.into());
-                            metrics
-                                .get_era_validators
-                                .observe(start.elapsed().as_secs_f64());
-                            trace!(?era_validators, "get era validators response");
-                            responder.respond(era_validators).await
-                        }
-                        .ignore()
-                    }
-                    ContractRuntimeRequest::GetValidatorWeightsByEraId { request, responder } => {
-                        trace!(?request, "get validator weights by era id request");
-                        let engine_state = Arc::clone(&self.engine_state);
-                        let metrics = Arc::clone(&self.metrics);
-                        // Increment the counter to track the amount of times
-                        // GetEraValidatorsByEraId was requested.
-                        async move {
-                            let correlation_id = CorrelationId::new();
-                            let start = Instant::now();
-                            let era_id = request.era_id();
-                            let era_validators =
-                                engine_state.get_era_validators(correlation_id, request.into());
-                            let result: Result<Option<ValidatorWeights>, GetEraValidatorsError> =
-                                match era_validators {
-                                    Ok(era_validators) => {
-                                        let validator_weights =
-                                            era_validators.get(&era_id).cloned();
-                                        Ok(validator_weights)
-                                    }
-                                    Err(GetEraValidatorsError::EraValidatorsMissing) => Ok(None),
-                                    Err(error) => Err(error),
-                                };
-                            metrics
-                                .get_era_validator_weights_by_era_id
-                                .observe(start.elapsed().as_secs_f64());
-                            trace!(?result, "get validator weights by era id response");
-                            responder.respond(result).await
-                        }
-                        .ignore()
-                    }
-                    ContractRuntimeRequest::Step {
-                        step_request,
-                        responder,
-                    } => {
-                        trace!(?step_request, "step request");
-                        let engine_state = Arc::clone(&self.engine_state);
-                        let metrics = Arc::clone(&self.metrics);
-                        async move {
-                            let correlation_id = CorrelationId::new();
-                            let start = Instant::now();
-                            let result = engine_state.commit_step(correlation_id, step_request);
-                            engine_state.flush_environment();
-                            metrics.commit_step.observe(start.elapsed().as_secs_f64());
-                            trace!(?result, "step response");
-                            responder.respond(result).await
-                        }
-                        .ignore()
-                    }
-                    ContractRuntimeRequest::ReadTrie {
-                        trie_key,
-                        responder,
-                    } => {
-                        trace!(?trie_key, "read_trie request");
-                        let engine_state = Arc::clone(&self.engine_state);
-                        let metrics = Arc::clone(&self.metrics);
-                        async move {
-                            let correlation_id = CorrelationId::new();
-                            let start = Instant::now();
-                            let result = engine_state.read_trie(correlation_id, trie_key);
-                            metrics.read_trie.observe(start.elapsed().as_secs_f64());
-                            let result = match result {
-                                Ok(result) => result,
-                                Err(error) => {
-                                    error!(?error, "read_trie_request");
-                                    None
-                                }
-                            };
-                            trace!(?result, "read_trie response");
-                            responder.respond(result).await
-                        }
-                        .ignore()
-                    }
-                    ContractRuntimeRequest::PutTrie { trie, responder } => {
-                        trace!(?trie, "put_trie request");
-                        let engine_state = Arc::clone(&self.engine_state);
-                        let metrics = Arc::clone(&self.metrics);
-                        async move {
-                            let correlation_id = CorrelationId::new();
-                            let start = Instant::now();
-                            let result = engine_state
-                                .put_trie_and_find_missing_descendant_trie_keys(
-                                    correlation_id,
-                                    &*trie,
-                                );
-                            engine_state.flush_environment();
-                            metrics.put_trie.observe(start.elapsed().as_secs_f64());
-                            trace!(?result, "put_trie response");
-                            responder.respond(result).await
-                        }
-                        .ignore()
-                    }
-                    ContractRuntimeRequest::ExecuteBlock(finalized_block) => {
-                        debug!(?finalized_block, "execute block");
-                        effect_builder
-                            .get_block_at_height_local(finalized_block.height())
-                            .event(move |maybe_block| {
-                                maybe_block.map(Box::new).map_or_else(
-                                    || Event::BlockIsNew(Box::new(finalized_block)),
-                                    Event::BlockAlreadyExists,
-                                )
-                            })
-                    }
-                    ContractRuntimeRequest::GetBids {
-                        get_bids_request,
-                        responder,
-                    } => {
-                        trace!(?get_bids_request, "get bids request");
-                        let engine_state = Arc::clone(&self.engine_state);
-                        let metrics = Arc::clone(&self.metrics);
-                        async move {
-                            let correlation_id = CorrelationId::new();
-                            let start = Instant::now();
-                            let result = engine_state.get_bids(correlation_id, get_bids_request);
-                            metrics.get_bids.observe(start.elapsed().as_secs_f64());
-                            trace!(?result, "get bids result");
-                            responder.respond(result).await
-                        }
-                        .ignore()
-                    }
-                    ContractRuntimeRequest::MissingTrieKeys {
-                        trie_key,
-                        responder,
-                    } => {
-                        trace!(?trie_key, "missing_trie_keys request");
-                        let engine_state = Arc::clone(&self.engine_state);
-                        let metrics = Arc::clone(&self.metrics);
-                        async move {
-                            let correlation_id = CorrelationId::new();
-                            let start = Instant::now();
-                            let result =
-                                engine_state.missing_trie_keys(correlation_id, vec![trie_key]);
-                            metrics.read_trie.observe(start.elapsed().as_secs_f64());
-                            trace!(?result, "missing_trie_keys response");
-                            responder.respond(result).await
-                        }
-                        .ignore()
-                    }
-=======
             ContractRuntimeRequest::GetProtocolData {
                 protocol_version,
                 responder,
@@ -555,7 +284,6 @@
                         .observe(start.elapsed().as_secs_f64());
                     debug!(?result, "upgrade result");
                     responder.respond(result).await
->>>>>>> 8e1e3fd3
                 }
                 .ignore()
             }
@@ -885,174 +613,12 @@
         let mut effects = effect_builder
             .announce_linear_chain_block(block, execution_results)
             .ignore();
-<<<<<<< HEAD
-        // If the child is already finalized, start execution.
-        if let Some((finalized_block, deploys)) = self.exec_queue.remove(&next_height) {
-            effects.extend(self.handle_get_deploys_result(
-                effect_builder,
-                finalized_block,
-                deploys,
-            ));
-        }
-        effects
-    }
-
-    fn execute_all_deploys_or_finalize_block_or_step<REv: ReactorEventT>(
-        &mut self,
-        effect_builder: EffectBuilder<REv>,
-        state: Box<RequestState>,
-    ) -> Effects<Event> {
-        if state.remaining_deploys.is_empty() {
-            self.finalize_block_or_step(effect_builder, state)
-        } else {
-            self.execute_all_deploys_in_block(state)
-        }
-    }
-
-    fn finalize_block_or_step<REv: ReactorEventT>(
-        &mut self,
-        effect_builder: EffectBuilder<REv>,
-        state: Box<RequestState>,
-    ) -> Effects<Event> {
-        let era_end = match state.finalized_block.era_report() {
-            Some(era_end) => era_end,
-            // Not at a switch block, so we don't need to have next_era_validators when
-            // constructing the next block
-            None => return self.finalize_block_execution(effect_builder, state, None),
-        };
-        let reward_items = era_end
-            .rewards
-            .iter()
-            .map(|(vid, &value)| RewardItem::new(vid.clone(), value))
-            .collect();
-        let slash_items = era_end
-            .equivocators
-            .iter()
-            .map(|vid| SlashItem::new(vid.clone()))
-            .collect();
-        let evict_items = era_end
-            .inactive_validators
-            .iter()
-            .map(|vid| EvictItem::new(vid.clone()))
-            .collect();
-        let era_end_timestamp_millis = state.finalized_block.timestamp().millis();
-        let request = StepRequest {
-            pre_state_hash: state.state_root_hash.into(),
-            protocol_version: self.protocol_version,
-            reward_items,
-            slash_items,
-            evict_items,
-            run_auction: true,
-            next_era_id: state.finalized_block.era_id().successor(),
-            era_end_timestamp_millis,
-        };
-        effect_builder.run_step(request).event(|result| {
-            Event::Result(Box::new(ContractRuntimeResult::RunStepResult {
-                state,
-                result,
-            }))
-        })
-    }
-
-    fn execute_all_deploys_in_block(&mut self, mut state: Box<RequestState>) -> Effects<Event> {
-        let engine_state = Arc::clone(&self.engine_state);
-        let metrics = Arc::clone(&self.metrics);
-        let protocol_version = self.protocol_version;
-        let block_time = state.finalized_block.timestamp().millis();
-        let proposer = state.finalized_block.proposer();
-        async move {
-            for deploy in state.remaining_deploys.drain(..) {
-                let deploy_hash = *deploy.id();
-                let deploy_header = deploy.header().clone();
-                let deploy_item = DeployItem::from(deploy);
-
-                let execute_request = ExecuteRequest::new(
-                    state.state_root_hash.into(),
-                    block_time,
-                    vec![deploy_item],
-                    protocol_version,
-                    proposer.clone(),
-                );
-
-                // TODO: this is currently working coincidentally because we are passing only one
-                // deploy_item per exec. The execution results coming back from the ee lacks the
-                // mapping between deploy_hash and execution result, and this outer logic is
-                // enriching it with the deploy hash. If we were passing multiple deploys per exec
-                // the relation between the deploy and the execution results would be lost.
-                let result =
-                    operations::execute(engine_state.clone(), metrics.clone(), execute_request)
-                        .await;
-
-                trace!(%deploy_hash, ?result, "deploy execution result");
-                // As for now a given state is expected to exist.
-                let execution_results = result.unwrap();
-                match operations::commit_execution_effects(
-                    engine_state.clone(),
-                    metrics.clone(),
-                    state.state_root_hash,
-                    deploy_hash,
-                    execution_results,
-                )
-                .await
-                {
-                    Ok((state_hash, execution_result)) => {
-                        state
-                            .execution_results
-                            .insert(deploy_hash, (deploy_header, execution_result));
-                        state.state_root_hash = state_hash;
-                    }
-                    // When commit fails we panic as we'll not be able to execute the next
-                    // block.
-                    Err(_err) => panic!("unable to commit"),
-                }
-            }
-            engine_state.flush_environment();
-            state
-        }
-        .event(|state| Event::Result(Box::new(ContractRuntimeResult::ExecutedAndCommitted(state))))
-    }
-
-    fn handle_get_deploys_result<REv: ReactorEventT>(
-        &mut self,
-        effect_builder: EffectBuilder<REv>,
-        finalized_block: FinalizedBlock,
-        deploys: VecDeque<Deploy>,
-    ) -> Effects<Event> {
-        if let Some(state_root_hash) = self.pre_state_hash(&finalized_block) {
-            let state = Box::new(RequestState {
-                finalized_block,
-                remaining_deploys: deploys,
-                execution_results: HashMap::new(),
-                state_root_hash,
-            });
-            self.execute_all_deploys_or_finalize_block_or_step(effect_builder, state)
-        } else {
-            // Didn't find parent in the `parent_map` cache.
-            // Read it from the storage.
-            let height = finalized_block.height();
-            effect_builder
-                .get_block_at_height_local(height - 1)
-                .event(|parent| {
-                    Event::Result(Box::new(ContractRuntimeResult::GetParentResult {
-                        finalized_block,
-                        deploys,
-                        parent: parent.map(|b| {
-                            (
-                                *b.hash(),
-                                b.header().accumulated_seed(),
-                                *b.state_root_hash(),
-                            )
-                        }),
-                    }))
-                })
-=======
         if let Some(step_execution_effect) = maybe_step_execution_effect {
             effects.extend(
                 effect_builder
                     .announce_step_success(era_id, step_execution_effect)
                     .ignore(),
             );
->>>>>>> 8e1e3fd3
         }
 
         // If the child is already finalized, start execution.
