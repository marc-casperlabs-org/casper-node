--- conflicted
+++ resolved
@@ -210,36 +210,26 @@
     assert!(block.deploy_hashes().any(|hash| hash == deploy1.id()));
     assert!(block.deploy_hashes().any(|hash| hash == deploy2.id()));
 
-<<<<<<< HEAD
     // they shouldn't be returned if we include them in the past deploys
     let empty_block = proposer.propose_block_payload(
-=======
-    // take the deploys out
-    let block = proposer.propose_block_payload(
-        DeployConfig::default(),
-        BlockContext::new(block_time2, vec![]),
-        vec![],
-        true,
-    );
-    assert!(block.transfers().is_empty());
-    assert_eq!(block.deploys().len(), 2);
+        DeployConfig::default(),
+        BlockContext::new(block_time2, vec![block.clone()]),
+        vec![],
+        true,
+    );
+    assert!(empty_block.deploys().is_empty());
+    assert!(empty_block.transfers().is_empty());
 
     // but they shouldn't be returned if we include it in the past deploys
     let deploy_hashes = block.deploys_and_transfers_iter().collect_vec();
     let block = proposer.propose_block_payload(
->>>>>>> a7f6a648
-        DeployConfig::default(),
-        BlockContext::new(block_time2, vec![block.clone()]),
-        vec![],
-        true,
-    );
-<<<<<<< HEAD
-    assert!(empty_block.deploy_hashes().is_empty());
-    assert!(empty_block.transfer_hashes().is_empty());
-=======
+        DeployConfig::default(),
+        BlockContext::new(block_time2, vec![block]),
+        vec![],
+        true,
+    );
     assert!(block.deploys().is_empty());
     assert!(block.transfers().is_empty());
->>>>>>> a7f6a648
 
     // finalize the block
     let finalized_block =
