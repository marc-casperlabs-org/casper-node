// Unrestricted event size is okay in tests.
#![allow(clippy::large_enum_variant)]
#![cfg(test)]
use std::{
    collections::{BTreeSet, HashMap},
    fmt::{self, Debug, Display, Formatter},
    iter,
};

use derive_more::From;
use num_rational::Ratio;
use prometheus::Registry;
use rand::Rng;
use reactor::ReactorEvent;
use serde::Serialize;
use tempfile::TempDir;
use thiserror::Error;
use tokio::time;
use tracing::debug;

use casper_execution_engine::{
    core::engine_state::{
        engine_config::{
            DEFAULT_MINIMUM_DELEGATION_AMOUNT, DEFAULT_STRICT_ARGUMENT_CHECKING,
            DEFAULT_VESTING_SCHEDULE_LENGTH_MILLIS,
        },
        DEFAULT_MAX_RUNTIME_CALL_STACK_HEIGHT,
    },
    shared::{system_config::SystemConfig, wasm_config::WasmConfig},
};
use casper_types::{testing::TestRng, ProtocolVersion};

use super::*;
use crate::{
    components::{
        contract_runtime::{self, ContractRuntime},
        deploy_acceptor,
        fake_deploy_acceptor::FakeDeployAcceptor,
        in_memory_network::{self, InMemoryNetwork, NetworkController},
        small_network::GossipedAddress,
        storage::{self, Storage},
    },
    effect::{
        announcements::{
            ContractRuntimeAnnouncement, ControlAnnouncement, DeployAcceptorAnnouncement,
            GossiperAnnouncement, RpcServerAnnouncement,
        },
        incoming::{
            ConsensusMessageIncoming, FinalitySignatureIncoming, NetRequestIncoming, NetResponse,
            NetResponseIncoming, TrieDemand, TrieRequestIncoming, TrieResponseIncoming,
        },
        requests::{ConsensusRequest, ContractRuntimeRequest, MarkBlockCompletedRequest},
        Responder,
    },
    fatal,
    protocol::Message as NodeMessage,
    reactor::{self, EventQueueHandle, Runner},
    testing::{
        self,
        network::{Network, NetworkedReactor},
        ConditionCheckReactor,
    },
    types::{Deploy, NodeId},
    utils::WithDir,
    NodeRng,
};

const MAX_ASSOCIATED_KEYS: u32 = 100;

/// Top-level event for the reactor.
#[derive(Debug, From, Serialize)]
#[must_use]
enum Event {
    #[from]
    Network(in_memory_network::Event<NodeMessage>),
    #[from]
    Storage(storage::Event),
    #[from]
    DeployAcceptor(#[serde(skip_serializing)] deploy_acceptor::Event),
    #[from]
    DeployGossiper(super::Event<Deploy>),
    #[from]
    NetworkRequest(NetworkRequest<NodeMessage>),
    #[from]
    StorageRequest(StorageRequest),
    #[from]
    MarkBlockCompletedRequest(MarkBlockCompletedRequest),
    #[from]
    ControlAnnouncement(ControlAnnouncement),
    #[from]
    RpcServerAnnouncement(#[serde(skip_serializing)] RpcServerAnnouncement),
    #[from]
    DeployAcceptorAnnouncement(#[serde(skip_serializing)] DeployAcceptorAnnouncement),
    #[from]
    DeployGossiperAnnouncement(#[serde(skip_serializing)] GossiperAnnouncement<Deploy>),
    #[from]
    ContractRuntime(contract_runtime::Event),
    #[from]
    ContractRuntimeRequest(ContractRuntimeRequest),
    #[from]
    ConsensusMessageIncoming(ConsensusMessageIncoming),
    #[from]
    DeployGossiperIncoming(GossiperIncoming<Deploy>),
    #[from]
    AddressGossiperIncoming(GossiperIncoming<GossipedAddress>),
    #[from]
    NetRequestIncoming(NetRequestIncoming),
    #[from]
    NetResponseIncoming(NetResponseIncoming),
    #[from]
    TrieRequestIncoming(TrieRequestIncoming),
    #[from]
    TrieDemand(TrieDemand),
    #[from]
    TrieResponseIncoming(TrieResponseIncoming),
    #[from]
    FinalitySignatureIncoming(FinalitySignatureIncoming),
}

impl ReactorEvent for Event {
    fn as_control(&self) -> Option<&ControlAnnouncement> {
        if let Self::ControlAnnouncement(ref ctrl_ann) = self {
            Some(ctrl_ann)
        } else {
            None
        }
    }

    fn try_into_control(self) -> Option<ControlAnnouncement> {
        if let Self::ControlAnnouncement(ctrl_ann) = self {
            Some(ctrl_ann)
        } else {
            None
        }
    }
}

impl From<NetworkRequest<Message<Deploy>>> for Event {
    fn from(request: NetworkRequest<Message<Deploy>>) -> Self {
        Event::NetworkRequest(request.map_payload(NodeMessage::from))
    }
}

impl From<ConsensusRequest> for Event {
    fn from(_request: ConsensusRequest) -> Self {
        unimplemented!("not implemented for gossiper tests")
    }
}

impl From<ContractRuntimeAnnouncement> for Event {
    fn from(_request: ContractRuntimeAnnouncement) -> Self {
        unimplemented!("not implemented for gossiper tests")
    }
}

impl Display for Event {
    fn fmt(&self, formatter: &mut Formatter<'_>) -> fmt::Result {
        match self {
            Event::Network(event) => write!(formatter, "event: {}", event),
            Event::Storage(event) => write!(formatter, "storage: {}", event),
            Event::DeployAcceptor(event) => write!(formatter, "deploy acceptor: {}", event),
            Event::DeployGossiper(event) => write!(formatter, "deploy gossiper: {}", event),
            Event::StorageRequest(req) => write!(formatter, "storage request: {}", req),
            Event::MarkBlockCompletedRequest(req) => {
                write!(formatter, "mark block completed: {}", req)
            }
            Event::NetworkRequest(req) => write!(formatter, "network request: {}", req),
            Event::ContractRuntimeRequest(req) => write!(formatter, "incoming: {}", req),
            Event::ControlAnnouncement(ctrl_ann) => write!(formatter, "control: {}", ctrl_ann),
            Event::RpcServerAnnouncement(ann) => {
                write!(formatter, "api server announcement: {}", ann)
            }
            Event::DeployAcceptorAnnouncement(ann) => {
                write!(formatter, "deploy-acceptor announcement: {}", ann)
            }
            Event::DeployGossiperAnnouncement(ann) => {
                write!(formatter, "deploy-gossiper announcement: {}", ann)
            }
            Event::ContractRuntime(event) => {
                write!(formatter, "contract-runtime event: {:?}", event)
            }
            Event::ConsensusMessageIncoming(inner) => write!(formatter, "incoming: {}", inner),
            Event::DeployGossiperIncoming(inner) => write!(formatter, "incoming: {}", inner),
            Event::AddressGossiperIncoming(inner) => write!(formatter, "incoming: {}", inner),
            Event::NetRequestIncoming(inner) => write!(formatter, "incoming: {}", inner),
            Event::NetResponseIncoming(inner) => write!(formatter, "incoming: {}", inner),
            Event::TrieRequestIncoming(inner) => write!(formatter, "incoming: {}", inner),
            Event::TrieDemand(inner) => write!(formatter, "demand: {}", inner),
            Event::TrieResponseIncoming(inner) => write!(formatter, "incoming: {}", inner),
            Event::FinalitySignatureIncoming(inner) => write!(formatter, "incoming: {}", inner),
        }
    }
}

/// Error type returned by the test reactor.
#[derive(Debug, Error)]
enum Error {
    #[error("prometheus (metrics) error: {0}")]
    Metrics(#[from] prometheus::Error),
}

struct Reactor {
    network: InMemoryNetwork<NodeMessage>,
    storage: Storage,
    fake_deploy_acceptor: FakeDeployAcceptor,
    deploy_gossiper: Gossiper<Deploy, Event>,
    contract_runtime: ContractRuntime,
    _storage_tempdir: TempDir,
}

impl Drop for Reactor {
    fn drop(&mut self) {
        NetworkController::<NodeMessage>::remove_node(&self.network.node_id())
    }
}

impl reactor::Reactor for Reactor {
    type Event = Event;
    type Config = Config;
    type Error = Error;

    fn new(
        config: Self::Config,
        registry: &Registry,
        event_queue: EventQueueHandle<Self::Event>,
        rng: &mut NodeRng,
    ) -> Result<(Self, Effects<Self::Event>), Self::Error> {
        let network = NetworkController::create_node(event_queue, rng);

        let (storage_config, storage_tempdir) = storage::Config::default_for_tests();
        let storage_withdir = WithDir::new(storage_tempdir.path(), storage_config);
        let storage = Storage::new(
            &storage_withdir,
            None,
            ProtocolVersion::from_parts(1, 0, 0),
            "test",
            Ratio::new(1, 3),
<<<<<<< HEAD
            verifiable_chunked_hash_activation.into(),
=======
            None,
>>>>>>> 34190595
        )
        .unwrap();

        let contract_runtime_config = contract_runtime::Config::default();
        let contract_runtime = ContractRuntime::new(
            ProtocolVersion::from_parts(1, 0, 0),
            storage.root_path(),
            &contract_runtime_config,
            WasmConfig::default(),
            SystemConfig::default(),
            MAX_ASSOCIATED_KEYS,
            DEFAULT_MAX_RUNTIME_CALL_STACK_HEIGHT,
            DEFAULT_MINIMUM_DELEGATION_AMOUNT,
            DEFAULT_STRICT_ARGUMENT_CHECKING,
            DEFAULT_VESTING_SCHEDULE_LENGTH_MILLIS,
            registry,
        )
        .unwrap();

        let fake_deploy_acceptor = FakeDeployAcceptor::new();
        let deploy_gossiper = Gossiper::new_for_partial_items(
            "deploy_gossiper",
            config,
            get_deploy_from_storage,
            registry,
        )?;

        let reactor = Reactor {
            network,
            storage,
            fake_deploy_acceptor,
            deploy_gossiper,
            contract_runtime,
            _storage_tempdir: storage_tempdir,
        };

        let effects = Effects::new();

        Ok((reactor, effects))
    }

    fn dispatch_event(
        &mut self,
        effect_builder: EffectBuilder<Self::Event>,
        rng: &mut NodeRng,
        event: Event,
    ) -> Effects<Self::Event> {
        match event {
            Event::Storage(event) => reactor::wrap_effects(
                Event::Storage,
                self.storage.handle_event(effect_builder, rng, event),
            ),
            Event::DeployAcceptor(event) => reactor::wrap_effects(
                Event::DeployAcceptor,
                self.fake_deploy_acceptor
                    .handle_event(effect_builder, rng, event),
            ),
            Event::DeployGossiper(event) => reactor::wrap_effects(
                Event::DeployGossiper,
                self.deploy_gossiper
                    .handle_event(effect_builder, rng, event),
            ),
            Event::NetworkRequest(request) => reactor::wrap_effects(
                Event::Network,
                self.network
                    .handle_event(effect_builder, rng, request.into()),
            ),
            Event::StorageRequest(request) => reactor::wrap_effects(
                Event::Storage,
                self.storage
                    .handle_event(effect_builder, rng, request.into()),
            ),
            Event::MarkBlockCompletedRequest(_) => {
                panic!("gossiper tests should never mark blocks completed")
            }
            Event::ControlAnnouncement(ctrl_ann) => {
                unreachable!("unhandled control announcement: {}", ctrl_ann)
            }
            Event::RpcServerAnnouncement(RpcServerAnnouncement::DeployReceived {
                deploy,
                responder,
            }) => {
                let event = deploy_acceptor::Event::Accept {
                    deploy,
                    source: Source::Client,
                    maybe_responder: responder,
                };
                self.dispatch_event(effect_builder, rng, Event::DeployAcceptor(event))
            }
            Event::DeployAcceptorAnnouncement(DeployAcceptorAnnouncement::AcceptedNewDeploy {
                deploy,
                source,
            }) => {
                let event = super::Event::ItemReceived {
                    item_id: *deploy.id(),
                    source,
                };
                self.dispatch_event(effect_builder, rng, Event::DeployGossiper(event))
            }
            Event::DeployAcceptorAnnouncement(DeployAcceptorAnnouncement::InvalidDeploy {
                deploy: _,
                source: _,
            }) => Effects::new(),
            Event::DeployGossiperAnnouncement(_ann) => {
                // We do not care about deploy gossiper announcements in the gossiper test.
                Effects::new()
            }
            Event::Network(event) => reactor::wrap_effects(
                Event::Network,
                self.network.handle_event(effect_builder, rng, event),
            ),
            Event::ContractRuntimeRequest(req) => reactor::wrap_effects(
                Event::ContractRuntime,
                self.contract_runtime
                    .handle_event(effect_builder, rng, req.into()),
            ),
            Event::ContractRuntime(event) => reactor::wrap_effects(
                Event::ContractRuntime,
                self.contract_runtime
                    .handle_event(effect_builder, rng, event),
            ),
            Event::DeployGossiperIncoming(incoming) => reactor::wrap_effects(
                Event::DeployGossiper,
                self.deploy_gossiper
                    .handle_event(effect_builder, rng, incoming.into()),
            ),
            Event::NetRequestIncoming(incoming) => reactor::wrap_effects(
                Event::Storage,
                self.storage
                    .handle_event(effect_builder, rng, incoming.into()),
            ),
            Event::NetResponseIncoming(NetResponseIncoming { sender, message }) => match message {
                NetResponse::Deploy(ref serialized_item) => {
                    let deploy = match bincode::deserialize::<FetchedOrNotFound<Deploy, DeployHash>>(
                        serialized_item,
                    ) {
                        Ok(FetchedOrNotFound::Fetched(deploy)) => Box::new(deploy),
                        Ok(FetchedOrNotFound::NotFound(deploy_hash)) => {
                            return fatal!(
                                effect_builder,
                                "peer did not have deploy with hash {}: {}",
                                deploy_hash,
                                sender,
                            )
                            .ignore();
                        }
                        Err(error) => {
                            return fatal!(
                                effect_builder,
                                "failed to decode deploy from {}: {}",
                                sender,
                                error
                            )
                            .ignore();
                        }
                    };
                    reactor::wrap_effects(
                        Event::DeployAcceptor,
                        self.fake_deploy_acceptor.handle_event(
                            effect_builder,
                            rng,
                            deploy_acceptor::Event::Accept {
                                deploy,
                                source: Source::Peer(sender),
                                maybe_responder: None,
                            },
                        ),
                    )
                }
                other @ (NetResponse::FinalizedApprovals(_)
                | NetResponse::Block(_)
                | NetResponse::GossipedAddress(_)
                | NetResponse::BlockAndMetadataByHeight(_)
                | NetResponse::BlockAndDeploys(_)
                | NetResponse::BlockHeaderByHash(_)
                | NetResponse::BlockHeaderAndFinalitySignaturesByHeight(_)
                | NetResponse::BlockHeadersBatch(_)
                | NetResponse::FinalitySignatures(_)) => {
                    fatal!(effect_builder, "unexpected net response: {:?}", other).ignore()
                }
            },
            other @ (Event::ConsensusMessageIncoming(_)
            | Event::FinalitySignatureIncoming(_)
            | Event::AddressGossiperIncoming(_)
            | Event::TrieRequestIncoming(_)
            | Event::TrieDemand(_)
            | Event::TrieResponseIncoming(_)) => {
                fatal!(effect_builder, "should not receive {:?}", other).ignore()
            }
        }
    }

    fn maybe_exit(&self) -> Option<crate::reactor::ReactorExit> {
        unimplemented!()
    }
}

impl NetworkedReactor for Reactor {
    fn node_id(&self) -> NodeId {
        self.network.node_id()
    }
}

fn announce_deploy_received(
    deploy: Box<Deploy>,
    responder: Option<Responder<Result<(), deploy_acceptor::Error>>>,
) -> impl FnOnce(EffectBuilder<Event>) -> Effects<Event> {
    |effect_builder: EffectBuilder<Event>| {
        effect_builder
            .announce_deploy_received(deploy, responder)
            .ignore()
    }
}

async fn run_gossip(rng: &mut TestRng, network_size: usize, deploy_count: usize) {
    const TIMEOUT: Duration = Duration::from_secs(20);
    const QUIET_FOR: Duration = Duration::from_millis(50);

    NetworkController::<NodeMessage>::create_active();
    let mut network = Network::<Reactor>::new();

    // Add `network_size` nodes.
    let node_ids = network.add_nodes(rng, network_size).await;

    // Create `deploy_count` random deploys.
    let (all_deploy_hashes, mut deploys): (BTreeSet<_>, Vec<_>) = iter::repeat_with(|| {
        let deploy = Box::new(Deploy::random_valid_native_transfer(rng));
        (*deploy.id(), deploy)
    })
    .take(deploy_count)
    .unzip();

    // Give each deploy to a randomly-chosen node to be gossiped.
    for deploy in deploys.drain(..) {
        let index: usize = rng.gen_range(0..network_size);
        network
            .process_injected_effect_on(&node_ids[index], announce_deploy_received(deploy, None))
            .await;
    }

    // Check every node has every deploy stored locally.
    let all_deploys_held = |nodes: &HashMap<NodeId, Runner<ConditionCheckReactor<Reactor>>>| {
        nodes.values().all(|runner| {
            let hashes = runner.reactor().inner().storage.get_all_deploy_hashes();
            all_deploy_hashes == hashes
        })
    };
    network.settle_on(rng, all_deploys_held, TIMEOUT).await;

    // Ensure all responders are called before dropping the network.
    network.settle(rng, QUIET_FOR, TIMEOUT).await;

    NetworkController::<NodeMessage>::remove_active();
}

#[tokio::test]
async fn should_gossip() {
    const NETWORK_SIZES: [usize; 3] = [2, 5, 20];
    const DEPLOY_COUNTS: [usize; 3] = [1, 10, 30];

    let mut rng = crate::new_rng();

    for network_size in &NETWORK_SIZES {
        for deploy_count in &DEPLOY_COUNTS {
            run_gossip(&mut rng, *network_size, *deploy_count).await
        }
    }
}

#[tokio::test]
async fn should_get_from_alternate_source() {
    const NETWORK_SIZE: usize = 3;
    const POLL_DURATION: Duration = Duration::from_millis(10);
    const TIMEOUT: Duration = Duration::from_secs(2);

    NetworkController::<NodeMessage>::create_active();
    let mut network = Network::<Reactor>::new();
    let mut rng = crate::new_rng();

    // Add `NETWORK_SIZE` nodes.
    let node_ids = network.add_nodes(&mut rng, NETWORK_SIZE).await;

    // Create random deploy.
    let deploy = Box::new(Deploy::random_valid_native_transfer(&mut rng));
    let deploy_id = *deploy.id();

    // Give the deploy to nodes 0 and 1 to be gossiped.
    for node_id in node_ids.iter().take(2) {
        network
            .process_injected_effect_on(node_id, announce_deploy_received(deploy.clone(), None))
            .await;
    }

    // Run node 0 until it has sent the gossip request then remove it from the network.
    let made_gossip_request = |event: &Event| -> bool {
        matches!(event, Event::NetworkRequest(NetworkRequest::Gossip { .. }))
    };
    network
        .crank_until(&node_ids[0], &mut rng, made_gossip_request, TIMEOUT)
        .await;
    assert!(network.remove_node(&node_ids[0]).is_some());
    debug!("removed node {}", &node_ids[0]);

    // Run node 2 until it receives and responds to the gossip request from node 0.
    let node_id_0 = node_ids[0];
    let sent_gossip_response = move |event: &Event| -> bool {
        match event {
            Event::NetworkRequest(NetworkRequest::SendMessage { dest, payload, .. }) => {
                if let NodeMessage::DeployGossiper(Message::GossipResponse { .. }) = **payload {
                    **dest == node_id_0
                } else {
                    false
                }
            }
            _ => false,
        }
    };
    network
        .crank_until(&node_ids[2], &mut rng, sent_gossip_response, TIMEOUT)
        .await;

    // Run nodes 1 and 2 until settled.  Node 2 will be waiting for the deploy from node 0.
    network.settle(&mut rng, POLL_DURATION, TIMEOUT).await;

    // Advance time to trigger node 2's timeout causing it to request the deploy from node 1.
    let duration_to_advance = Config::default().get_remainder_timeout();
    testing::advance_time(duration_to_advance.into()).await;

    // Check node 0 has the deploy stored locally.
    let deploy_held = |nodes: &HashMap<NodeId, Runner<ConditionCheckReactor<Reactor>>>| {
        let runner = nodes.get(&node_ids[2]).unwrap();
        runner
            .reactor()
            .inner()
            .storage
            .get_deploy_by_hash(deploy_id)
            .map(|retrieved_deploy| retrieved_deploy == *deploy)
            .unwrap_or_default()
    };
    network.settle_on(&mut rng, deploy_held, TIMEOUT).await;

    NetworkController::<NodeMessage>::remove_active();
}

#[tokio::test]
async fn should_timeout_gossip_response() {
    const PAUSE_DURATION: Duration = Duration::from_millis(50);
    const TIMEOUT: Duration = Duration::from_secs(2);

    NetworkController::<NodeMessage>::create_active();
    let mut network = Network::<Reactor>::new();
    let mut rng = crate::new_rng();

    // The target number of peers to infect with a given piece of data.
    let infection_target = Config::default().infection_target();

    // Add `infection_target + 1` nodes.
    let mut node_ids = network
        .add_nodes(&mut rng, infection_target as usize + 1)
        .await;

    // Create random deploy.
    let deploy = Box::new(Deploy::random_valid_native_transfer(&mut rng));
    let deploy_id = *deploy.id();

    // Give the deploy to node 0 to be gossiped.
    network
        .process_injected_effect_on(&node_ids[0], announce_deploy_received(deploy.clone(), None))
        .await;

    // Run node 0 until it has sent the gossip requests.
    let made_gossip_request = |event: &Event| -> bool {
        matches!(
            event,
            Event::DeployGossiper(super::Event::GossipedTo { .. })
        )
    };
    network
        .crank_until(&node_ids[0], &mut rng, made_gossip_request, TIMEOUT)
        .await;
    // Give node 0 time to set the timeouts before advancing the clock.
    time::sleep(PAUSE_DURATION).await;

    // Replace all nodes except node 0 with new nodes.
    for node_id in node_ids.drain(1..) {
        assert!(network.remove_node(&node_id).is_some());
        debug!("removed node {}", node_id);
    }
    for _ in 0..infection_target {
        let (node_id, _runner) = network.add_node(&mut rng).await.unwrap();
        node_ids.push(node_id);
    }

    // Advance time to trigger node 0's timeout causing it to gossip to the new nodes.
    let duration_to_advance = Config::default().gossip_request_timeout();
    testing::advance_time(duration_to_advance.into()).await;

    // Check every node has every deploy stored locally.
    let deploy_held = |nodes: &HashMap<NodeId, Runner<ConditionCheckReactor<Reactor>>>| {
        nodes.values().all(|runner| {
            runner
                .reactor()
                .inner()
                .storage
                .get_deploy_by_hash(deploy_id)
                .map(|retrieved_deploy| retrieved_deploy == *deploy)
                .unwrap_or_default()
        })
    };
    network.settle_on(&mut rng, deploy_held, TIMEOUT).await;

    NetworkController::<NodeMessage>::remove_active();
}<|MERGE_RESOLUTION|>--- conflicted
+++ resolved
@@ -235,11 +235,6 @@
             ProtocolVersion::from_parts(1, 0, 0),
             "test",
             Ratio::new(1, 3),
-<<<<<<< HEAD
-            verifiable_chunked_hash_activation.into(),
-=======
-            None,
->>>>>>> 34190595
         )
         .unwrap();
 
