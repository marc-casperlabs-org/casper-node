// TODO - remove once schemars stops causing warning.
#![allow(clippy::field_reassign_with_default)]

#[cfg(test)]
use std::iter;
use std::{
    array::TryFromSliceError,
    collections::BTreeMap,
    error::Error as StdError,
    fmt::{self, Debug, Display, Formatter},
    hash::Hash,
};

use blake2::{
    digest::{Update, VariableOutput},
    VarBlake2b,
};

use datasize::DataSize;
use hex::FromHexError;
use hex_fmt::HexList;
use once_cell::sync::Lazy;
#[cfg(test)]
use rand::Rng;
use schemars::JsonSchema;
use serde::{Deserialize, Serialize};
use thiserror::Error;

#[cfg(test)]
use casper_types::system::auction::BLOCK_REWARD;
use casper_types::{
    bytesrepr::{self, FromBytes, ToBytes},
    EraId, ProtocolVersion, PublicKey, SecretKey, Signature, U512,
};

use super::{Item, Tag, Timestamp};
#[cfg(test)]
use crate::crypto::generate_ed25519_keypair;
#[cfg(test)]
use crate::testing::TestRng;
use crate::{
    components::consensus,
    crypto::{
        self,
        hash::{self, Digest},
        AsymmetricKeyExt,
    },
    rpcs::docs::DocExample,
    types::{error::BlockCreationError, Deploy, DeployHash, DeployOrTransferHash, JsonBlock},
    utils::DisplayIter,
};

static ERA_REPORT: Lazy<EraReport> = Lazy::new(|| {
    let secret_key_1 = SecretKey::ed25519_from_bytes([0; 32]).unwrap();
    let public_key_1 = PublicKey::from(&secret_key_1);
    let equivocators = vec![public_key_1];

    let secret_key_2 = SecretKey::ed25519_from_bytes([1; 32]).unwrap();
    let public_key_2 = PublicKey::from(&secret_key_2);
    let mut rewards = BTreeMap::new();
    rewards.insert(public_key_2, 1000);

    let secret_key_3 = SecretKey::ed25519_from_bytes([2; 32]).unwrap();
    let public_key_3 = PublicKey::from(&secret_key_3);
    let inactive_validators = vec![public_key_3];

    EraReport {
        equivocators,
        rewards,
        inactive_validators,
    }
});
static ERA_END: Lazy<EraEnd> = Lazy::new(|| {
    let secret_key_1 = SecretKey::ed25519_from_bytes([0; 32]).unwrap();
    let public_key_1 = PublicKey::from(&secret_key_1);
    let next_era_validator_weights = {
        let mut next_era_validator_weights: BTreeMap<PublicKey, U512> = BTreeMap::new();
        next_era_validator_weights.insert(public_key_1, U512::from(123));
        next_era_validator_weights.insert(
            PublicKey::from(
                &SecretKey::ed25519_from_bytes([5u8; SecretKey::ED25519_LENGTH]).unwrap(),
            ),
            U512::from(456),
        );
        next_era_validator_weights.insert(
            PublicKey::from(
                &SecretKey::ed25519_from_bytes([6u8; SecretKey::ED25519_LENGTH]).unwrap(),
            ),
            U512::from(789),
        );
        next_era_validator_weights
    };

    let era_report = EraReport::doc_example().clone();
    EraEnd::new(era_report, next_era_validator_weights)
});
static FINALIZED_BLOCK: Lazy<FinalizedBlock> = Lazy::new(|| {
    let deploy_hashes = vec![*Deploy::doc_example().id()];
    let random_bit = true;
    let timestamp = *Timestamp::doc_example();
    let block_payload = BlockPayload::new(deploy_hashes, vec![], vec![], random_bit);
    let era_report = Some(EraReport::doc_example().clone());
    let era_id = EraId::from(1);
    let height = 10;
    let secret_key = SecretKey::doc_example();
    let public_key = PublicKey::from(secret_key);
    FinalizedBlock::new(
        block_payload,
        era_report,
        timestamp,
        era_id,
        height,
        public_key,
    )
});
static BLOCK: Lazy<Block> = Lazy::new(|| {
    let parent_hash = BlockHash::new(Digest::from([7u8; Digest::LENGTH]));
    let state_root_hash = Digest::from([8u8; Digest::LENGTH]);
    let finalized_block = FinalizedBlock::doc_example().clone();
    let parent_seed = Digest::from([9u8; Digest::LENGTH]);
    let protocol_version = ProtocolVersion::V1_0_0;

    let secret_key = SecretKey::doc_example();
    let public_key = PublicKey::from(secret_key);

    let next_era_validator_weights = {
        let mut next_era_validator_weights: BTreeMap<PublicKey, U512> = BTreeMap::new();
        next_era_validator_weights.insert(public_key, U512::from(123));
        next_era_validator_weights.insert(
            PublicKey::from(
                &SecretKey::ed25519_from_bytes([5u8; SecretKey::ED25519_LENGTH]).unwrap(),
            ),
            U512::from(456),
        );
        next_era_validator_weights.insert(
            PublicKey::from(
                &SecretKey::ed25519_from_bytes([6u8; SecretKey::ED25519_LENGTH]).unwrap(),
            ),
            U512::from(789),
        );
        Some(next_era_validator_weights)
    };

    Block::new(
        parent_hash,
        parent_seed,
        state_root_hash,
        finalized_block,
        next_era_validator_weights,
        protocol_version,
    )
    .expect("could not construct block")
});
static JSON_BLOCK: Lazy<JsonBlock> = Lazy::new(|| {
    let block = Block::doc_example().clone();
    let mut block_signature = BlockSignatures::new(*block.hash(), block.header().era_id);

    let secret_key = SecretKey::doc_example();
    let public_key = PublicKey::from(secret_key);

    let signature = crypto::sign(block.hash.inner(), secret_key, &public_key);
    block_signature.insert_proof(public_key, signature);

    JsonBlock::new(block, Some(block_signature))
});

/// Error returned from constructing or validating a `Block`.
#[derive(Debug, Error)]
pub enum Error {
    /// Error while encoding to JSON.
    #[error("encoding to JSON: {0}")]
    EncodeToJson(#[from] serde_json::Error),

    /// Error while decoding from JSON.
    #[error("decoding from JSON: {0}")]
    DecodeFromJson(Box<dyn StdError>),
}

impl From<FromHexError> for Error {
    fn from(error: FromHexError) -> Self {
        Error::DecodeFromJson(Box::new(error))
    }
}

impl From<TryFromSliceError> for Error {
    fn from(error: TryFromSliceError) -> Self {
        Error::DecodeFromJson(Box::new(error))
    }
}

/// The piece of information that will become the content of a future block (isn't finalized or
/// executed yet)
///
/// From the view of the consensus protocol this is the "consensus value": The protocol deals with
/// finalizing an order of `BlockPayload`s. Only after consensus has been reached, the block's
/// deploys actually get executed, and the executed block gets signed.
#[derive(Clone, DataSize, Debug, PartialOrd, Ord, PartialEq, Eq, Hash, Serialize, Deserialize)]
pub struct BlockPayload {
    deploy_hashes: Vec<DeployHash>,
    transfer_hashes: Vec<DeployHash>,
    accusations: Vec<PublicKey>,
    random_bit: bool,
}

impl BlockPayload {
    pub(crate) fn new(
        deploy_hashes: Vec<DeployHash>,
        transfer_hashes: Vec<DeployHash>,
        accusations: Vec<PublicKey>,
        random_bit: bool,
    ) -> Self {
        BlockPayload {
            deploy_hashes,
            transfer_hashes,
            accusations,
            random_bit,
        }
    }

    /// Returns the set of validators that are reported as faulty in this block.
    pub(crate) fn accusations(&self) -> &Vec<PublicKey> {
        &self.accusations
    }

    /// The list of deploy hashes included in the block, excluding transfers.
    pub(crate) fn deploy_hashes(&self) -> &Vec<DeployHash> {
        &self.deploy_hashes
    }

    /// The list of transfer hashes included in the block.
    pub(crate) fn transfer_hashes(&self) -> &Vec<DeployHash> {
        &self.transfer_hashes
    }

    /// Returns an iterator over all deploys and transfers.
    pub(crate) fn deploys_and_transfers_iter(
        &self,
    ) -> impl Iterator<Item = DeployOrTransferHash> + '_ {
        self.deploy_hashes()
            .iter()
            .copied()
            .map(DeployOrTransferHash::Deploy)
            .chain(
                self.transfer_hashes()
                    .iter()
                    .copied()
                    .map(DeployOrTransferHash::Transfer),
            )
    }
}

impl Display for BlockPayload {
    fn fmt(&self, formatter: &mut Formatter<'_>) -> fmt::Result {
        write!(
            formatter,
            "block payload: deploys {}, transfers {}, accusations {:?}, random bit {}",
            HexList(&self.deploy_hashes),
            HexList(&self.transfer_hashes),
            self.accusations,
            self.random_bit,
        )
    }
}

/// Equivocation and reward information to be included in the terminal finalized block.
pub type EraReport = consensus::EraReport<PublicKey>;

impl Display for EraReport {
    fn fmt(&self, f: &mut Formatter<'_>) -> fmt::Result {
        let slashings = DisplayIter::new(&self.equivocators);
        let rewards = DisplayIter::new(
            self.rewards
                .iter()
                .map(|(public_key, amount)| format!("{}: {}", public_key, amount)),
        );
        write!(f, "era end: slash {}, reward {}", slashings, rewards)
    }
}

impl ToBytes for EraReport {
    fn to_bytes(&self) -> Result<Vec<u8>, bytesrepr::Error> {
        let mut buffer = bytesrepr::allocate_buffer(self)?;
        buffer.extend(self.equivocators.to_bytes()?);
        buffer.extend(self.rewards.to_bytes()?);
        buffer.extend(self.inactive_validators.to_bytes()?);
        Ok(buffer)
    }

    fn serialized_length(&self) -> usize {
        self.equivocators.serialized_length()
            + self.rewards.serialized_length()
            + self.inactive_validators.serialized_length()
    }
}

impl FromBytes for EraReport {
    fn from_bytes(bytes: &[u8]) -> Result<(Self, &[u8]), bytesrepr::Error> {
        let (equivocators, remainder) = Vec::<PublicKey>::from_bytes(bytes)?;
        let (rewards, remainder) = BTreeMap::<PublicKey, u64>::from_bytes(remainder)?;
        let (inactive_validators, remainder) = Vec::<PublicKey>::from_bytes(remainder)?;

        let era_report = EraReport {
            equivocators,
            rewards,
            inactive_validators,
        };
        Ok((era_report, remainder))
    }
}

impl DocExample for EraReport {
    fn doc_example() -> &'static Self {
        &*ERA_REPORT
    }
}

/// The piece of information that will become the content of a future block after it was finalized
/// and before execution happened yet.
#[derive(Clone, DataSize, Debug, PartialOrd, Ord, PartialEq, Eq, Hash, Serialize, Deserialize)]
pub struct FinalizedBlock {
    deploy_hashes: Vec<DeployHash>,
    transfer_hashes: Vec<DeployHash>,
    timestamp: Timestamp,
    random_bit: bool,
    era_report: Option<EraReport>,
    era_id: EraId,
    height: u64,
    proposer: PublicKey,
}

impl FinalizedBlock {
    pub(crate) fn new(
        block_payload: BlockPayload,
        era_report: Option<EraReport>,
        timestamp: Timestamp,
        era_id: EraId,
        height: u64,
        proposer: PublicKey,
    ) -> Self {
        FinalizedBlock {
            deploy_hashes: block_payload.deploy_hashes,
            transfer_hashes: block_payload.transfer_hashes,
            timestamp,
            random_bit: block_payload.random_bit,
            era_report,
            era_id,
            height,
            proposer,
        }
    }

    /// The timestamp from when the block was proposed.
    pub(crate) fn timestamp(&self) -> Timestamp {
        self.timestamp
    }

    /// Returns slashing and reward information if this is a switch block, i.e. the last block of
    /// its era.
    pub(crate) fn era_report(&self) -> Option<&EraReport> {
        self.era_report.as_ref()
    }

    /// Returns the ID of the era this block belongs to.
    pub(crate) fn era_id(&self) -> EraId {
        self.era_id
    }

    /// Returns the height of this block.
    pub(crate) fn height(&self) -> u64 {
        self.height
    }

    pub(crate) fn proposer(&self) -> PublicKey {
        self.proposer.clone()
    }

    /// Returns an iterator over all deploy and transfer hashes.
    pub(crate) fn deploys_and_transfers_iter(
        &self,
    ) -> impl Iterator<Item = DeployOrTransferHash> + '_ {
        self.deploy_hashes
            .iter()
            .copied()
            .map(DeployOrTransferHash::Deploy)
            .chain(
                self.transfer_hashes
                    .iter()
                    .copied()
                    .map(DeployOrTransferHash::Transfer),
            )
    }

    /// Generates a random instance using a `TestRng`.
    #[cfg(test)]
    pub fn random(rng: &mut TestRng) -> Self {
        let era = rng.gen_range(0..5);
        let height = era * 10 + rng.gen_range(0..10);
        let is_switch = rng.gen_bool(0.1);

        FinalizedBlock::random_with_specifics(rng, EraId::from(era), height, is_switch)
    }

    /// Generates a random instance using a `TestRng`, but using the specified era ID and height.
    #[cfg(test)]
    pub fn random_with_specifics(
        rng: &mut TestRng,
        era_id: EraId,
        height: u64,
        is_switch: bool,
    ) -> Self {
        let deploy_count = rng.gen_range(0..11);
        let deploy_hashes = iter::repeat_with(|| DeployHash::new(Digest::random(rng)))
            .take(deploy_count)
            .collect();
        let random_bit = rng.gen();
        // TODO - make Timestamp deterministic.
        let timestamp = Timestamp::now();
        let block_payload = BlockPayload::new(deploy_hashes, vec![], vec![], random_bit);

        let era_report = if is_switch {
            let equivocators_count = rng.gen_range(0..5);
            let rewards_count = rng.gen_range(0..5);
            let inactive_count = rng.gen_range(0..5);
            Some(EraReport {
                equivocators: iter::repeat_with(|| {
                    PublicKey::from(&SecretKey::ed25519_from_bytes(rng.gen::<[u8; 32]>()).unwrap())
                })
                .take(equivocators_count)
                .collect(),
                rewards: iter::repeat_with(|| {
                    let pub_key = PublicKey::from(
                        &SecretKey::ed25519_from_bytes(rng.gen::<[u8; 32]>()).unwrap(),
                    );
                    let reward = rng.gen_range(1..(BLOCK_REWARD + 1));
                    (pub_key, reward)
                })
                .take(rewards_count)
                .collect(),
                inactive_validators: iter::repeat_with(|| {
                    PublicKey::from(&SecretKey::ed25519_from_bytes(rng.gen::<[u8; 32]>()).unwrap())
                })
                .take(inactive_count)
                .collect(),
            })
        } else {
            None
        };
        let secret_key: SecretKey = SecretKey::ed25519_from_bytes(rng.gen::<[u8; 32]>()).unwrap();
        let public_key = PublicKey::from(&secret_key);

        FinalizedBlock::new(
            block_payload,
            era_report,
            timestamp,
            era_id,
            height,
            public_key,
        )
    }
}

impl DocExample for FinalizedBlock {
    fn doc_example() -> &'static Self {
        &*FINALIZED_BLOCK
    }
}

impl From<Block> for FinalizedBlock {
    fn from(block: Block) -> Self {
        FinalizedBlock {
            deploy_hashes: block.body.deploy_hashes,
            transfer_hashes: block.body.transfer_hashes,
            timestamp: block.header.timestamp,
            random_bit: block.header.random_bit,
            era_report: block.header.era_end.map(|era_end| era_end.era_report),
            era_id: block.header.era_id,
            height: block.header.height,
            proposer: block.body.proposer,
        }
    }
}

impl Display for FinalizedBlock {
    fn fmt(&self, formatter: &mut Formatter<'_>) -> fmt::Result {
        write!(
            formatter,
            "finalized block in era {:?}, height {}, deploys {:10}, transfers {:10}, \
            random bit {}, timestamp {}",
            self.era_id,
            self.height,
            HexList(&self.deploy_hashes),
            HexList(&self.transfer_hashes),
            self.random_bit,
            self.timestamp,
        )?;
        if let Some(ee) = &self.era_report {
            write!(formatter, ", era_end: {}", ee)?;
        }
        Ok(())
    }
}

/// A cryptographic hash identifying a [`Block`](struct.Block.html).
#[derive(
    Copy,
    Clone,
    DataSize,
    Default,
    Ord,
    PartialOrd,
    Eq,
    PartialEq,
    Hash,
    Serialize,
    Deserialize,
    Debug,
    JsonSchema,
)]
#[serde(deny_unknown_fields)]
pub struct BlockHash(Digest);

impl BlockHash {
    /// Constructs a new `BlockHash`.
    pub fn new(hash: Digest) -> Self {
        BlockHash(hash)
    }

    /// Returns the wrapped inner hash.
    pub fn inner(&self) -> &Digest {
        &self.0
    }

    /// Creates a random block hash.
    #[cfg(test)]
    pub fn random(rng: &mut TestRng) -> Self {
        let hash = Digest::random(rng);
        BlockHash(hash)
    }
}

impl Display for BlockHash {
    fn fmt(&self, formatter: &mut Formatter) -> fmt::Result {
        write!(formatter, "block-hash({})", self.0,)
    }
}

impl From<Digest> for BlockHash {
    fn from(digest: Digest) -> Self {
        Self(digest)
    }
}

impl AsRef<[u8]> for BlockHash {
    fn as_ref(&self) -> &[u8] {
        self.0.as_ref()
    }
}

impl ToBytes for BlockHash {
    fn to_bytes(&self) -> Result<Vec<u8>, bytesrepr::Error> {
        self.0.to_bytes()
    }

    fn serialized_length(&self) -> usize {
        self.0.serialized_length()
    }
}

impl FromBytes for BlockHash {
    fn from_bytes(bytes: &[u8]) -> Result<(Self, &[u8]), bytesrepr::Error> {
        let (hash, remainder) = Digest::from_bytes(bytes)?;
        let block_hash = BlockHash(hash);
        Ok((block_hash, remainder))
    }
}

#[derive(Clone, DataSize, Ord, PartialOrd, Eq, PartialEq, Hash, Serialize, Deserialize, Debug)]
/// A struct to contain information related to the end of an era and validator weights for the
/// following era.
pub struct EraEnd {
    /// The era end information.
    era_report: EraReport,
    /// The validator weights for the next era.
    next_era_validator_weights: BTreeMap<PublicKey, U512>,
}

impl EraEnd {
    pub fn new(
        era_report: EraReport,
        next_era_validator_weights: BTreeMap<PublicKey, U512>,
    ) -> Self {
        EraEnd {
            era_report,
            next_era_validator_weights,
        }
    }

    pub fn era_report(&self) -> &EraReport {
        &self.era_report
    }
}

impl ToBytes for EraEnd {
    fn to_bytes(&self) -> Result<Vec<u8>, bytesrepr::Error> {
        let mut buffer = bytesrepr::allocate_buffer(self)?;
        buffer.extend(self.era_report.to_bytes()?);
        buffer.extend(self.next_era_validator_weights.to_bytes()?);
        Ok(buffer)
    }

    fn serialized_length(&self) -> usize {
        self.era_report.serialized_length() + self.next_era_validator_weights.serialized_length()
    }
}

impl FromBytes for EraEnd {
    fn from_bytes(bytes: &[u8]) -> Result<(Self, &[u8]), bytesrepr::Error> {
        let (era_report, bytes) = EraReport::from_bytes(bytes)?;
        let (next_era_validator_weights, bytes) = BTreeMap::<PublicKey, U512>::from_bytes(bytes)?;
        let era_end = EraEnd {
            era_report,
            next_era_validator_weights,
        };
        Ok((era_end, bytes))
    }
}

impl Display for EraEnd {
    fn fmt(&self, formatter: &mut Formatter) -> fmt::Result {
        write!(formatter, "era_report: {} ", self.era_report)
    }
}

impl DocExample for EraEnd {
    fn doc_example() -> &'static Self {
        &*ERA_END
    }
}

/// The header portion of a [`Block`](struct.Block.html).
#[derive(Clone, DataSize, Ord, PartialOrd, Eq, PartialEq, Hash, Serialize, Deserialize, Debug)]
pub struct BlockHeader {
    parent_hash: BlockHash,
    state_root_hash: Digest,
    body_hash: Digest,
    random_bit: bool,
    accumulated_seed: Digest,
    era_end: Option<EraEnd>,
    timestamp: Timestamp,
    era_id: EraId,
    height: u64,
    protocol_version: ProtocolVersion,
}

impl BlockHeader {
    /// The parent block's hash.
    pub fn parent_hash(&self) -> &BlockHash {
        &self.parent_hash
    }

    /// The root hash of the resulting global state.
    pub fn state_root_hash(&self) -> &Digest {
        &self.state_root_hash
    }

    /// The hash of the block's body.
    pub fn body_hash(&self) -> &Digest {
        &self.body_hash
    }

    /// A random bit needed for initializing a future era.
    pub fn random_bit(&self) -> bool {
        self.random_bit
    }

    /// A seed needed for initializing a future era.
    pub fn accumulated_seed(&self) -> Digest {
        self.accumulated_seed
    }

    /// Returns reward and slashing information if this is the era's last block.
    pub fn era_end(&self) -> Option<&EraReport> {
        match &self.era_end {
            Some(data) => Some(data.era_report()),
            None => None,
        }
    }

    /// The timestamp from when the block was proposed.
    pub fn timestamp(&self) -> Timestamp {
        self.timestamp
    }

    /// Era ID in which this block was created.
    pub fn era_id(&self) -> EraId {
        self.era_id
    }

    /// Returns the era ID in which the next block would be created (that is, this block's era ID,
    /// or its successor if this is a switch block).
    pub fn next_block_era_id(&self) -> EraId {
        if self.era_end.is_some() {
            self.era_id.successor()
        } else {
            self.era_id
        }
    }

    /// Returns the height of this block, i.e. the number of ancestors.
    pub fn height(&self) -> u64 {
        self.height
    }

    /// Returns the protocol version of the network from when this block was created.
    pub fn protocol_version(&self) -> ProtocolVersion {
        self.protocol_version
    }

    /// Returns `true` if this block is the last one in the current era.
    pub fn is_switch_block(&self) -> bool {
        self.era_end.is_some()
    }

    /// The validators for the upcoming era and their respective weights.
    pub fn next_era_validator_weights(&self) -> Option<&BTreeMap<PublicKey, U512>> {
        match &self.era_end {
            Some(era_end) => {
                let validator_weights = &era_end.next_era_validator_weights;
                Some(validator_weights)
            }
            None => None,
        }
    }

    /// Hash of the block header.
    pub fn hash(&self) -> BlockHash {
        let serialized_header = Self::serialize(self)
            .unwrap_or_else(|error| panic!("should serialize block header: {}", error));
        BlockHash::new(hash::hash(&serialized_header))
    }

    /// Returns true if block is Genesis' child.
    /// Genesis child block is from era 0 and height 0.
    pub(crate) fn is_genesis_child(&self) -> bool {
        self.era_id().is_genesis() && self.height() == 0
    }

    // Serialize the block header.
    fn serialize(&self) -> Result<Vec<u8>, bytesrepr::Error> {
        self.to_bytes()
    }
}

impl Display for BlockHeader {
    fn fmt(&self, formatter: &mut Formatter) -> fmt::Result {
        write!(
            formatter,
            "block header parent hash {}, post-state hash {}, body hash {}, \
            random bit {}, accumulated seed {}, timestamp {}",
            self.parent_hash.inner(),
            self.state_root_hash,
            self.body_hash,
            self.random_bit,
            self.accumulated_seed,
            self.timestamp,
        )?;
        if let Some(ee) = &self.era_end {
            write!(formatter, ", era_end: {}", ee)?;
        }
        Ok(())
    }
}

impl ToBytes for BlockHeader {
    fn to_bytes(&self) -> Result<Vec<u8>, bytesrepr::Error> {
        let mut buffer = bytesrepr::allocate_buffer(self)?;
        buffer.extend(self.parent_hash.to_bytes()?);
        buffer.extend(self.state_root_hash.to_bytes()?);
        buffer.extend(self.body_hash.to_bytes()?);
        buffer.extend(self.random_bit.to_bytes()?);
        buffer.extend(self.accumulated_seed.to_bytes()?);
        buffer.extend(self.era_end.to_bytes()?);
        buffer.extend(self.timestamp.to_bytes()?);
        buffer.extend(self.era_id.to_bytes()?);
        buffer.extend(self.height.to_bytes()?);
        buffer.extend(self.protocol_version.to_bytes()?);
        Ok(buffer)
    }

    fn serialized_length(&self) -> usize {
        self.parent_hash.serialized_length()
            + self.state_root_hash.serialized_length()
            + self.body_hash.serialized_length()
            + self.random_bit.serialized_length()
            + self.accumulated_seed.serialized_length()
            + self.era_end.serialized_length()
            + self.timestamp.serialized_length()
            + self.era_id.serialized_length()
            + self.height.serialized_length()
            + self.protocol_version.serialized_length()
    }
}

impl FromBytes for BlockHeader {
    fn from_bytes(bytes: &[u8]) -> Result<(Self, &[u8]), bytesrepr::Error> {
        let (parent_hash, remainder) = BlockHash::from_bytes(bytes)?;
        let (state_root_hash, remainder) = Digest::from_bytes(remainder)?;
        let (body_hash, remainder) = Digest::from_bytes(remainder)?;
        let (random_bit, remainder) = bool::from_bytes(remainder)?;
        let (accumulated_seed, remainder) = Digest::from_bytes(remainder)?;
        let (era_end, remainder) = Option::<EraEnd>::from_bytes(remainder)?;
        let (timestamp, remainder) = Timestamp::from_bytes(remainder)?;
        let (era_id, remainder) = EraId::from_bytes(remainder)?;
        let (height, remainder) = u64::from_bytes(remainder)?;
        let (protocol_version, remainder) = ProtocolVersion::from_bytes(remainder)?;
        let block_header = BlockHeader {
            parent_hash,
            state_root_hash,
            body_hash,
            random_bit,
            accumulated_seed,
            era_end,
            timestamp,
            era_id,
            height,
            protocol_version,
        };
        Ok((block_header, remainder))
    }
}

#[derive(Debug, Serialize, Deserialize, Clone)]
pub struct BlockHeaderWithMetadata {
    pub block_header: BlockHeader,
    pub block_signatures: BlockSignatures,
}

impl Display for BlockHeaderWithMetadata {
    fn fmt(&self, f: &mut Formatter) -> fmt::Result {
        write!(f, "{} and {}", self.block_header, self.block_signatures)
    }
}

/// The body portion of a block.
#[derive(Clone, DataSize, Ord, PartialOrd, Eq, PartialEq, Hash, Serialize, Deserialize, Debug)]
pub struct BlockBody {
    proposer: PublicKey,
    deploy_hashes: Vec<DeployHash>,
    transfer_hashes: Vec<DeployHash>,
}

impl BlockBody {
    /// Creates a new body from deploy and transfer hashes.
    pub(crate) fn new(
        proposer: PublicKey,
        deploy_hashes: Vec<DeployHash>,
        transfer_hashes: Vec<DeployHash>,
    ) -> Self {
        BlockBody {
            proposer,
            deploy_hashes,
            transfer_hashes,
        }
    }

    /// Block proposer.
    pub fn proposer(&self) -> &PublicKey {
        &self.proposer
    }

    /// Retrieves the deploy hashes within the block.
    pub(crate) fn deploy_hashes(&self) -> &Vec<DeployHash> {
        &self.deploy_hashes
    }

    /// Retrieves the transfer hashes within the block.
    pub(crate) fn transfer_hashes(&self) -> &Vec<DeployHash> {
        &self.transfer_hashes
    }

    /// Computes the body hash
    pub(crate) fn hash(&self) -> Digest {
        let serialized_body = self
            .to_bytes()
            .unwrap_or_else(|error| panic!("should serialize block body: {}", error));
        hash::hash(&serialized_body)
    }
}

impl Display for BlockBody {
    fn fmt(&self, formatter: &mut Formatter) -> fmt::Result {
        write!(formatter, "{:?}", self)?;
        Ok(())
    }
}

impl ToBytes for BlockBody {
    fn to_bytes(&self) -> Result<Vec<u8>, bytesrepr::Error> {
        let mut buffer = bytesrepr::allocate_buffer(self)?;
        buffer.extend(self.proposer.to_bytes()?);
        buffer.extend(self.deploy_hashes.to_bytes()?);
        buffer.extend(self.transfer_hashes.to_bytes()?);
        Ok(buffer)
    }

    fn serialized_length(&self) -> usize {
        self.proposer.serialized_length()
            + self.deploy_hashes.serialized_length()
            + self.transfer_hashes.serialized_length()
    }
}

impl FromBytes for BlockBody {
    fn from_bytes(bytes: &[u8]) -> Result<(Self, &[u8]), bytesrepr::Error> {
        let (proposer, bytes) = PublicKey::from_bytes(bytes)?;
        let (deploy_hashes, bytes) = Vec::<DeployHash>::from_bytes(bytes)?;
        let (transfer_hashes, bytes) = Vec::<DeployHash>::from_bytes(bytes)?;
        let body = BlockBody {
            proposer,
            deploy_hashes,
            transfer_hashes,
        };
        Ok((body, bytes))
    }
}

/// An error that can arise when validating a block's cryptographic integrity using its hashes
#[derive(Debug)]
pub enum BlockValidationError {
    /// Problem serializing some of a block's data into bytes
    SerializationError(bytesrepr::Error),

    /// The body hash in the header is not the same as the hash of the body of the block
    UnexpectedBodyHash {
        /// The block body hash specified in the header that is apparently incorrect
        expected_by_block_header: Digest,
        /// The actual hash of the block's body
        actual: Digest,
    },

    /// The block's hash is not the same as the header's hash
    UnexpectedBlockHash {
        /// The hash specified by the block
        expected_by_block: BlockHash,
        /// The actual hash of the block
        actual: BlockHash,
    },
}

impl Display for BlockValidationError {
    fn fmt(&self, formatter: &mut Formatter) -> fmt::Result {
        write!(formatter, "{:?}", self)
    }
}

impl From<bytesrepr::Error> for BlockValidationError {
    fn from(err: bytesrepr::Error) -> Self {
        BlockValidationError::SerializationError(err)
    }
}

/// A storage representation of finality signatures with the associated block hash.
#[derive(Debug, Serialize, Deserialize, Clone, DataSize, Eq, PartialEq)]
pub struct BlockSignatures {
    /// The block hash for a given block.
    pub(crate) block_hash: BlockHash,
    /// The era id for the given set of finality signatures.
    pub(crate) era_id: EraId,
    /// The signatures associated with the block hash.
    pub(crate) proofs: BTreeMap<PublicKey, Signature>,
}

impl BlockSignatures {
    pub(crate) fn new(block_hash: BlockHash, era_id: EraId) -> Self {
        BlockSignatures {
            block_hash,
            era_id,
            proofs: BTreeMap::new(),
        }
    }

    pub(crate) fn insert_proof(
        &mut self,
        public_key: PublicKey,
        signature: Signature,
    ) -> Option<Signature> {
        self.proofs.insert(public_key, signature)
    }

    pub(crate) fn has_proof(&self, public_key: &PublicKey) -> bool {
        self.proofs.contains_key(public_key)
    }

    /// Verify the signatures contained within.
    pub(crate) fn verify(&self) -> crypto::Result<()> {
        for (public_key, signature) in self.proofs.iter() {
            let signature = FinalitySignature {
                block_hash: self.block_hash,
                era_id: self.era_id,
                signature: *signature,
                public_key: public_key.clone(),
            };
            signature.verify()?;
        }
        Ok(())
    }
}

impl Display for BlockSignatures {
    fn fmt(&self, formatter: &mut Formatter) -> fmt::Result {
        write!(
            formatter,
            "block signatures for hash: {} in era_id: {} with {} proofs",
            self.block_hash,
            self.era_id,
            self.proofs.len()
        )
    }
}

/// A proto-block after execution, with the resulting post-state-hash.  This is the core component
/// of the Casper linear blockchain.
#[derive(DataSize, Clone, Debug, PartialOrd, Ord, PartialEq, Eq, Hash, Serialize, Deserialize)]
pub struct Block {
    hash: BlockHash,
    header: BlockHeader,
    body: BlockBody,
}

impl Block {
    pub(crate) fn new(
        parent_hash: BlockHash,
        parent_seed: Digest,
        state_root_hash: Digest,
        finalized_block: FinalizedBlock,
        next_era_validator_weights: Option<BTreeMap<PublicKey, U512>>,
        protocol_version: ProtocolVersion,
    ) -> Result<Self, BlockCreationError> {
        let body = BlockBody::new(
            finalized_block.proposer.clone(),
            finalized_block.deploy_hashes,
            finalized_block.transfer_hashes,
        );
        let body_hash = body.hash();

<<<<<<< HEAD
        let era_end = match (finalized_block.era_report, next_era_validator_weights) {
            (None, None) => None,
            (Some(era_report), Some(next_era_validator_weights)) => {
                Some(EraEnd::new(era_report, next_era_validator_weights))
            }
            (maybe_era_report, maybe_next_era_validator_weights) => {
                return Err(BlockCreationError::CouldNotCreateEraEnd {
                    maybe_era_report,
                    maybe_next_era_validator_weights,
                })
            }
        };
=======
        let era_end = finalized_block
            .era_report
            .map(|era_report| EraEnd::new(era_report, next_era_validator_weights.unwrap()));
>>>>>>> 77bd1af9

        let mut accumulated_seed = [0; Digest::LENGTH];

        let mut hasher = VarBlake2b::new(Digest::LENGTH)?;
        hasher.update(parent_seed);
        hasher.update([finalized_block.random_bit as u8]);
        hasher.finalize_variable(|slice| {
            accumulated_seed.copy_from_slice(slice);
        });

        let header = BlockHeader {
            parent_hash,
            state_root_hash,
            body_hash,
            random_bit: finalized_block.random_bit,
            accumulated_seed: accumulated_seed.into(),
            era_end,
            timestamp: finalized_block.timestamp,
            era_id: finalized_block.era_id,
            height: finalized_block.height,
            protocol_version,
        };

        Ok(Self::new_from_header_and_body(header, body))
    }

    pub(crate) fn new_from_header_and_body(header: BlockHeader, body: BlockBody) -> Self {
        let hash = header.hash();
        Block { hash, header, body }
    }

    pub(crate) fn header(&self) -> &BlockHeader {
        &self.header
    }

    pub(crate) fn body(&self) -> &BlockBody {
        &self.body
    }

    /// Returns the header, consuming the block.
    pub fn take_header(self) -> BlockHeader {
        self.header
    }

    /// The hash of this block's header.
    pub fn hash(&self) -> &BlockHash {
        &self.hash
    }

    pub(crate) fn state_root_hash(&self) -> &Digest {
        self.header.state_root_hash()
    }

    /// The deploy hashes included in this block.
    pub fn deploy_hashes(&self) -> &Vec<DeployHash> {
        self.body.deploy_hashes()
    }

    /// The list of transfer hashes included in the block.
    pub fn transfer_hashes(&self) -> &Vec<DeployHash> {
        self.body.transfer_hashes()
    }

    /// The height of a block.
    pub fn height(&self) -> u64 {
        self.header.height()
    }

    /// The protocol version of the block.
    pub fn protocol_version(&self) -> ProtocolVersion {
        self.header.protocol_version
    }

    /// Returns the hash of the parent block.
    /// If the block is the first block in the linear chain returns `None`.
    pub fn parent(&self) -> Option<&BlockHash> {
        if self.header.is_genesis_child() {
            None
        } else {
            Some(self.header.parent_hash())
        }
    }

    /// Returns the timestamp of the block.
    pub fn timestamp(&self) -> Timestamp {
        self.header.timestamp()
    }

    /// Check the integrity of a block by hashing its body and header
    pub fn verify(&self) -> Result<(), BlockValidationError> {
        let actual_body_hash = self.body.hash();
        if self.header.body_hash != actual_body_hash {
            return Err(BlockValidationError::UnexpectedBodyHash {
                expected_by_block_header: self.header.body_hash,
                actual: actual_body_hash,
            });
        }
        let actual_header_hash = self.header.hash();
        if self.hash != actual_header_hash {
            return Err(BlockValidationError::UnexpectedBlockHash {
                expected_by_block: self.hash,
                actual: actual_header_hash,
            });
        }
        Ok(())
    }

    /// Overrides the height of a block.
    #[cfg(test)]
    pub fn set_height(&mut self, height: u64) -> &mut Self {
        self.header.height = height;
        self.hash = self.header.hash();
        self
    }

    /// Generates a random instance using a `TestRng`.
    #[cfg(test)]
    pub fn random(rng: &mut TestRng) -> Self {
        let era = rng.gen_range(0..5);
        let height = era * 10 + rng.gen_range(0..10);
        let is_switch = rng.gen_bool(0.1);

        Block::random_with_specifics(
            rng,
            EraId::from(era),
            height,
            ProtocolVersion::V1_0_0,
            is_switch,
        )
    }

    /// Generates a random instance using a `TestRng`, but using the specified values.
    #[cfg(test)]
    pub fn random_with_specifics(
        rng: &mut TestRng,
        era_id: EraId,
        height: u64,
        protocol_version: ProtocolVersion,
        is_switch: bool,
    ) -> Self {
        let parent_hash = BlockHash::new(Digest::random(rng));
        let state_root_hash = Digest::random(rng);
        let finalized_block = FinalizedBlock::random_with_specifics(rng, era_id, height, is_switch);
        let parent_seed = Digest::random(rng);
        let next_era_validator_weights = finalized_block
            .era_report
            .as_ref()
            .map(|_| BTreeMap::<PublicKey, U512>::default());

        Block::new(
            parent_hash,
            parent_seed,
            state_root_hash,
            finalized_block,
            next_era_validator_weights,
            protocol_version,
        )
        .expect("Could not create random block with specifics")
    }
}

impl DocExample for Block {
    fn doc_example() -> &'static Self {
        &*BLOCK
    }
}

impl Display for Block {
    fn fmt(&self, formatter: &mut Formatter<'_>) -> fmt::Result {
        write!(
            formatter,
            "executed block {}, parent hash {}, post-state hash {}, body hash {}, \
             random bit {}, timestamp {}, era_id {}, height {}, protocol version: {}",
            self.hash.inner(),
            self.header.parent_hash.inner(),
            self.header.state_root_hash,
            self.header.body_hash,
            self.header.random_bit,
            self.header.timestamp,
            self.header.era_id.value(),
            self.header.height,
            self.header.protocol_version
        )?;
        if let Some(ee) = &self.header.era_end {
            write!(formatter, ", era_end: {}", ee)?;
        }
        Ok(())
    }
}

impl ToBytes for Block {
    fn to_bytes(&self) -> Result<Vec<u8>, bytesrepr::Error> {
        let mut buffer = bytesrepr::allocate_buffer(self)?;
        buffer.extend(self.hash.to_bytes()?);
        buffer.extend(self.header.to_bytes()?);
        buffer.extend(self.body.to_bytes()?);
        Ok(buffer)
    }

    fn serialized_length(&self) -> usize {
        self.hash.serialized_length()
            + self.header.serialized_length()
            + self.body.serialized_length()
    }
}

impl FromBytes for Block {
    fn from_bytes(bytes: &[u8]) -> Result<(Self, &[u8]), bytesrepr::Error> {
        let (hash, remainder) = BlockHash::from_bytes(bytes)?;
        let (header, remainder) = BlockHeader::from_bytes(remainder)?;
        let (body, remainder) = BlockBody::from_bytes(remainder)?;
        let block = Block { hash, header, body };
        Ok((block, remainder))
    }
}

impl Item for Block {
    type Id = BlockHash;

    const TAG: Tag = Tag::Block;
    const ID_IS_COMPLETE_ITEM: bool = false;

    fn id(&self) -> Self::Id {
        *self.hash()
    }
}

/// A wrapper around `Block` for the purposes of fetching blocks by height in linear chain.
#[derive(Clone, Debug, PartialOrd, Ord, PartialEq, Eq, Hash, Serialize, Deserialize)]
pub enum BlockByHeight {
    Absent(u64),
    Block(Box<Block>),
}

impl From<Block> for BlockByHeight {
    fn from(block: Block) -> Self {
        BlockByHeight::new(block)
    }
}

impl BlockByHeight {
    /// Creates a new `BlockByHeight`
    pub fn new(block: Block) -> Self {
        BlockByHeight::Block(Box::new(block))
    }

    pub fn height(&self) -> u64 {
        match self {
            BlockByHeight::Absent(height) => *height,
            BlockByHeight::Block(block) => block.height(),
        }
    }
}

impl Display for BlockByHeight {
    fn fmt(&self, f: &mut Formatter<'_>) -> fmt::Result {
        match self {
            BlockByHeight::Absent(height) => write!(f, "Block at height {} was absent.", height),
            BlockByHeight::Block(block) => {
                let hash: BlockHash = block.header().hash();
                write!(f, "Block at {} with hash {} found.", block.height(), hash)
            }
        }
    }
}

impl Item for BlockByHeight {
    type Id = u64;

    const TAG: Tag = Tag::BlockByHeight;
    const ID_IS_COMPLETE_ITEM: bool = false;

    fn id(&self) -> Self::Id {
        self.height()
    }
}

pub(crate) mod json_compatibility {
    use super::*;

    #[derive(Serialize, Deserialize, Debug, JsonSchema, Clone, PartialEq, Eq, DataSize)]
    #[serde(deny_unknown_fields)]
    struct Reward {
        validator: PublicKey,
        amount: u64,
    }

    #[derive(Serialize, Deserialize, Debug, JsonSchema, Clone, PartialEq, Eq, DataSize)]
    #[serde(deny_unknown_fields)]
    struct ValidatorWeight {
        validator: PublicKey,
        weight: U512,
    }

    /// Equivocation and reward information to be included in the terminal block.
    #[derive(Serialize, Deserialize, Debug, JsonSchema, Clone, PartialEq, Eq, DataSize)]
    #[serde(deny_unknown_fields)]
    struct JsonEraReport {
        equivocators: Vec<PublicKey>,
        rewards: Vec<Reward>,
        inactive_validators: Vec<PublicKey>,
    }

    impl From<EraReport> for JsonEraReport {
        fn from(era_report: EraReport) -> Self {
            JsonEraReport {
                equivocators: era_report.equivocators,
                rewards: era_report
                    .rewards
                    .into_iter()
                    .map(|(validator, amount)| Reward { validator, amount })
                    .collect(),
                inactive_validators: era_report.inactive_validators,
            }
        }
    }

    impl From<JsonEraReport> for EraReport {
        fn from(era_report: JsonEraReport) -> Self {
            let equivocators = era_report.equivocators;
            let rewards = era_report
                .rewards
                .into_iter()
                .map(|reward| (reward.validator, reward.amount))
                .collect();
            let inactive_validators = era_report.inactive_validators;
            EraReport {
                equivocators,
                rewards,
                inactive_validators,
            }
        }
    }

    #[derive(Serialize, Deserialize, Debug, JsonSchema, Clone, PartialEq, Eq, DataSize)]
    #[serde(deny_unknown_fields)]
    struct JsonEraEnd {
        era_report: JsonEraReport,
        next_era_validator_weights: Vec<ValidatorWeight>,
    }

    impl From<EraEnd> for JsonEraEnd {
        fn from(data: EraEnd) -> Self {
            let json_era_end = JsonEraReport::from(data.era_report);
            let json_validator_weights = data
                .next_era_validator_weights
                .iter()
                .map(|(validator, weight)| ValidatorWeight {
                    validator: validator.clone(),
                    weight: *weight,
                })
                .collect();
            JsonEraEnd {
                era_report: json_era_end,
                next_era_validator_weights: json_validator_weights,
            }
        }
    }

    impl From<JsonEraEnd> for EraEnd {
        fn from(json_data: JsonEraEnd) -> Self {
            let era_report = EraReport::from(json_data.era_report);
            let validator_weights = json_data
                .next_era_validator_weights
                .iter()
                .map(|validator_weight| {
                    (validator_weight.validator.clone(), validator_weight.weight)
                })
                .collect();
            EraEnd::new(era_report, validator_weights)
        }
    }

    #[derive(Serialize, Deserialize, Debug, JsonSchema, Clone, PartialEq, Eq, DataSize)]
    #[serde(deny_unknown_fields)]
    struct JsonBlockHeader {
        parent_hash: BlockHash,
        state_root_hash: Digest,
        body_hash: Digest,
        random_bit: bool,
        accumulated_seed: Digest,
        era_end: Option<JsonEraEnd>,
        timestamp: Timestamp,
        era_id: EraId,
        height: u64,
        protocol_version: ProtocolVersion,
    }

    impl From<BlockHeader> for JsonBlockHeader {
        fn from(block_header: BlockHeader) -> Self {
            JsonBlockHeader {
                parent_hash: block_header.parent_hash,
                state_root_hash: block_header.state_root_hash,
                body_hash: block_header.body_hash,
                random_bit: block_header.random_bit,
                accumulated_seed: block_header.accumulated_seed,
                era_end: block_header.era_end.map(JsonEraEnd::from),
                timestamp: block_header.timestamp,
                era_id: block_header.era_id,
                height: block_header.height,
                protocol_version: block_header.protocol_version,
            }
        }
    }

    impl From<JsonBlockHeader> for BlockHeader {
        fn from(block_header: JsonBlockHeader) -> Self {
            BlockHeader {
                parent_hash: block_header.parent_hash,
                state_root_hash: block_header.state_root_hash,
                body_hash: block_header.body_hash,
                random_bit: block_header.random_bit,
                accumulated_seed: block_header.accumulated_seed,
                era_end: block_header.era_end.map(EraEnd::from),
                timestamp: block_header.timestamp,
                era_id: block_header.era_id,
                height: block_header.height,
                protocol_version: block_header.protocol_version,
            }
        }
    }

    /// A JSON-friendly representation of `Body`
    #[derive(Serialize, Deserialize, Debug, JsonSchema, Clone, PartialEq, Eq, DataSize)]
    #[serde(deny_unknown_fields)]
    pub struct JsonBlockBody {
        proposer: PublicKey,
        deploy_hashes: Vec<DeployHash>,
        transfer_hashes: Vec<DeployHash>,
    }

    impl From<BlockBody> for JsonBlockBody {
        fn from(body: BlockBody) -> Self {
            JsonBlockBody {
                proposer: body.proposer().clone(),
                deploy_hashes: body.deploy_hashes().clone(),
                transfer_hashes: body.transfer_hashes().clone(),
            }
        }
    }

    impl From<JsonBlockBody> for BlockBody {
        fn from(json_body: JsonBlockBody) -> Self {
            BlockBody {
                proposer: json_body.proposer,
                deploy_hashes: json_body.deploy_hashes,
                transfer_hashes: json_body.transfer_hashes,
            }
        }
    }

    /// A JSON-friendly representation of `Block`.
    #[derive(Serialize, Deserialize, Debug, JsonSchema, Clone, PartialEq, Eq, DataSize)]
    #[serde(deny_unknown_fields)]
    pub struct JsonBlock {
        hash: BlockHash,
        header: JsonBlockHeader,
        body: JsonBlockBody,
        proofs: Vec<JsonProof>,
    }

    impl JsonBlock {
        /// Create a new JSON Block with a Linear chain block and its associated signatures.
        pub fn new(block: Block, maybe_signatures: Option<BlockSignatures>) -> Self {
            let hash = *block.hash();
            let header = JsonBlockHeader::from(block.header.clone());
            let body = JsonBlockBody::from(block.body);
            let proofs = maybe_signatures
                .map(|signatures| signatures.proofs.into_iter().map(JsonProof::from).collect())
                .unwrap_or_default();

            JsonBlock {
                hash,
                header,
                body,
                proofs,
            }
        }

        /// Returns the hashes of the `Deploy`s included in the `Block`.
        pub fn deploy_hashes(&self) -> &Vec<DeployHash> {
            &self.body.deploy_hashes
        }

        /// Returns the hashes of the transfer `Deploy`s included in the `Block`.
        pub fn transfer_hashes(&self) -> &Vec<DeployHash> {
            &self.body.transfer_hashes
        }
    }

    impl DocExample for JsonBlock {
        fn doc_example() -> &'static Self {
            &*JSON_BLOCK
        }
    }

    impl From<JsonBlock> for Block {
        fn from(block: JsonBlock) -> Self {
            Block {
                hash: block.hash,
                header: BlockHeader::from(block.header),
                body: BlockBody::from(block.body),
            }
        }
    }

    /// A JSON-friendly representation of a proof, i.e. a block's finality signature.
    #[derive(Debug, Serialize, Deserialize, JsonSchema, Clone, PartialEq, Eq, DataSize)]
    #[serde(deny_unknown_fields)]
    pub struct JsonProof {
        public_key: PublicKey,
        signature: Signature,
    }

    impl From<(PublicKey, Signature)> for JsonProof {
        fn from((public_key, signature): (PublicKey, Signature)) -> JsonProof {
            JsonProof {
                public_key,
                signature,
            }
        }
    }

    impl From<JsonProof> for (PublicKey, Signature) {
        fn from(proof: JsonProof) -> (PublicKey, Signature) {
            (proof.public_key, proof.signature)
        }
    }

    #[test]
    fn block_json_roundtrip() {
        let mut rng = TestRng::new();
        let block: Block = Block::random(&mut rng);
        let empty_signatures = BlockSignatures::new(*block.hash(), block.header().era_id);
        let json_block = JsonBlock::new(block.clone(), Some(empty_signatures));
        let block_deserialized = Block::from(json_block);
        assert_eq!(block, block_deserialized);
    }
}

/// A validator's signature of a block, to confirm it is finalized. Clients and joining nodes should
/// wait until the signers' combined weight exceeds their fault tolerance threshold before accepting
/// the block as finalized.
#[derive(Debug, Clone, Serialize, Deserialize, DataSize, PartialEq, Eq, JsonSchema)]
pub struct FinalitySignature {
    /// Hash of a block this signature is for.
    pub block_hash: BlockHash,
    /// Era in which the block was created in.
    pub era_id: EraId,
    /// Signature over the block hash.
    pub signature: Signature,
    /// Public key of the signing validator.
    pub public_key: PublicKey,
}

impl FinalitySignature {
    /// Create an instance of `FinalitySignature`.
    pub fn new(
        block_hash: BlockHash,
        era_id: EraId,
        secret_key: &SecretKey,
        public_key: PublicKey,
    ) -> Self {
        let mut bytes = block_hash.inner().to_vec();
        bytes.extend_from_slice(&era_id.to_le_bytes());
        let signature = crypto::sign(bytes, secret_key, &public_key);
        FinalitySignature {
            block_hash,
            era_id,
            signature,
            public_key,
        }
    }

    /// Verifies whether the signature is correct.
    pub fn verify(&self) -> crypto::Result<()> {
        // NOTE: This needs to be in sync with the `new` constructor.
        let mut bytes = self.block_hash.inner().to_vec();
        bytes.extend_from_slice(&self.era_id.to_le_bytes());
        crypto::verify(bytes, &self.signature, &self.public_key)
    }

    #[cfg(test)]
    pub fn random_for_block(block_hash: BlockHash, era_id: u64) -> Self {
        let (sec_key, pub_key) = generate_ed25519_keypair();
        FinalitySignature::new(block_hash, EraId::new(era_id), &sec_key, pub_key)
    }
}

impl Display for FinalitySignature {
    fn fmt(&self, f: &mut Formatter<'_>) -> fmt::Result {
        write!(
            f,
            "finality signature for block hash {}, from {}",
            &self.block_hash, &self.public_key
        )
    }
}

#[cfg(test)]
mod tests {
    use casper_types::bytesrepr;

    use super::*;
    use crate::testing::TestRng;
    use std::rc::Rc;

    #[test]
    fn json_block_roundtrip() {
        let mut rng = crate::new_rng();
        let block = Block::random(&mut rng);
        let json_string = serde_json::to_string_pretty(&block).unwrap();
        let decoded = serde_json::from_str(&json_string).unwrap();
        assert_eq!(block, decoded);
    }

    #[test]
    fn json_finalized_block_roundtrip() {
        let mut rng = crate::new_rng();
        let finalized_block = FinalizedBlock::random(&mut rng);
        let json_string = serde_json::to_string_pretty(&finalized_block).unwrap();
        let decoded = serde_json::from_str(&json_string).unwrap();
        assert_eq!(finalized_block, decoded);
    }

    #[test]
    fn block_bytesrepr_roundtrip() {
        let mut rng = TestRng::new();
        let block = Block::random(&mut rng);
        bytesrepr::test_serialization_roundtrip(&block);
    }

    #[test]
    fn block_header_bytesrepr_roundtrip() {
        let mut rng = TestRng::new();
        let block_header: BlockHeader = Block::random(&mut rng).header;
        bytesrepr::test_serialization_roundtrip(&block_header);
    }

    #[test]
    fn bytesrepr_roundtrip_era_report() {
        let mut rng = TestRng::new();
        let loop_iterations = 50;
        for _ in 0..loop_iterations {
            let finalized_block = FinalizedBlock::random(&mut rng);
            if let Some(era_report) = finalized_block.era_report() {
                bytesrepr::test_serialization_roundtrip(era_report);
            }
        }
    }

    #[test]
    fn bytesrepr_roundtrip_era_end() {
        let mut rng = TestRng::new();
        let loop_iterations = 50;
        for _ in 0..loop_iterations {
            let block = Block::random(&mut rng);
            if let Some(data) = block.header.era_end {
                bytesrepr::test_serialization_roundtrip(&data)
            }
        }
    }

    #[test]
    fn random_block_check() {
        let mut rng = TestRng::from_seed([1u8; 16]);
        let loop_iterations = 50;
        for _ in 0..loop_iterations {
            Block::random(&mut rng)
                .verify()
                .expect("block hash should check");
        }
    }

    #[test]
    fn block_check_bad_body_hash_sad_path() {
        let mut rng = TestRng::from_seed([2u8; 16]);
        let mut block = Block::random(&mut rng);

        let bogus_block_hash = hash::hash(&[0xde, 0xad, 0xbe, 0xef]);
        block.header.body_hash = bogus_block_hash;

        let actual_body_hash = block.body.hash();

        // No Eq trait for BlockValidationError, so pattern match
        match block.verify() {
            Err(BlockValidationError::UnexpectedBodyHash {
                expected_by_block_header,
                actual,
            }) if expected_by_block_header == bogus_block_hash && actual == actual_body_hash => {}
            unexpected => panic!("Bad check response: {:?}", unexpected),
        }
    }

    #[test]
    fn block_check_bad_block_hash_sad_path() {
        let mut rng = TestRng::from_seed([3u8; 16]);
        let mut block = Block::random(&mut rng);

        let bogus_block_hash: BlockHash = hash::hash(&[0xde, 0xad, 0xbe, 0xef]).into();
        block.hash = bogus_block_hash;

        let actual_block_hash = block.header.hash();

        // No Eq trait for BlockValidationError, so pattern match
        match block.verify() {
            Err(BlockValidationError::UnexpectedBlockHash {
                expected_by_block,
                actual,
            }) if expected_by_block == bogus_block_hash && actual == actual_block_hash => {}
            unexpected => panic!("Bad check response: {:?}", unexpected),
        }
    }

    #[test]
    fn finality_signature() {
        let mut rng = TestRng::new();
        let block = Block::random(&mut rng);
        // Signature should be over both block hash and era id.
        let (secret_key, public_key) = generate_ed25519_keypair();
        let secret_rc = Rc::new(secret_key);
        let era_id = EraId::from(1);
        let fs = FinalitySignature::new(*block.hash(), era_id, &secret_rc, public_key.clone());
        assert!(fs.verify().is_ok());
        let signature = fs.signature;
        // Verify that signature includes era id.
        let fs_manufactured = FinalitySignature {
            block_hash: *block.hash(),
            era_id: EraId::from(2),
            signature,
            public_key,
        };
        // Test should fail b/c `signature` is over `era_id=1` and here we're using `era_id=2`.
        assert!(fs_manufactured.verify().is_err());
    }
}<|MERGE_RESOLUTION|>--- conflicted
+++ resolved
@@ -1043,7 +1043,6 @@
         );
         let body_hash = body.hash();
 
-<<<<<<< HEAD
         let era_end = match (finalized_block.era_report, next_era_validator_weights) {
             (None, None) => None,
             (Some(era_report), Some(next_era_validator_weights)) => {
@@ -1056,11 +1055,6 @@
                 })
             }
         };
-=======
-        let era_end = finalized_block
-            .era_report
-            .map(|era_report| EraEnd::new(era_report, next_era_validator_weights.unwrap()));
->>>>>>> 77bd1af9
 
         let mut accumulated_seed = [0; Digest::LENGTH];
 
