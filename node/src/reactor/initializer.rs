--- conflicted
+++ resolved
@@ -24,14 +24,10 @@
         announcements::{
             ChainspecLoaderAnnouncement, ContractRuntimeAnnouncement, ControlAnnouncement,
         },
-<<<<<<< HEAD
         requests::{
             ChainspecLoaderRequest, ConsensusRequest, ContractRuntimeRequest, NetworkRequest,
             RestRequest, StorageRequest,
         },
-=======
-        requests::{ContractRuntimeRequest, NetworkRequest, StorageRequest},
->>>>>>> 5f2a697b
         EffectBuilder, Effects,
     },
     protocol::Message,
@@ -61,19 +57,17 @@
     #[from]
     ControlAnnouncement(ControlAnnouncement),
 
-<<<<<<< HEAD
+    /// Chainspec loader announcement.
+    #[from]
+    ChainspecLoaderAnnouncement(#[serde(skip_serializing)] ChainspecLoaderAnnouncement),
+
+    /// Contract runtime announcement.
+    #[from]
+    ContractRuntimeAnnouncement(#[serde(skip_serializing)] ContractRuntimeAnnouncement),
+
     /// ChainspecLoader request.
     #[from]
     ChainspecLoaderRequest(ChainspecLoaderRequest),
-=======
-    /// Chainspec loader announcement.
-    #[from]
-    ChainspecLoaderAnnouncement(#[serde(skip_serializing)] ChainspecLoaderAnnouncement),
-
-    /// Contract runtime announcement.
-    #[from]
-    ContractRuntimeAnnouncement(#[serde(skip_serializing)] ContractRuntimeAnnouncement),
->>>>>>> 5f2a697b
 
     /// Storage request.
     #[from]
@@ -105,13 +99,10 @@
             Event::ControlAnnouncement(_) => "ControlAnnouncement",
             Event::StorageRequest(_) => "StorageRequest",
             Event::ContractRuntime(_) => "ContractRuntime",
-<<<<<<< HEAD
-            Event::ChainspecLoaderRequest(_) => "ChainspecLoaderRequest",
-=======
             Event::ChainspecLoaderAnnouncement(_) => "ChainspecLoaderAnnouncement",
             Event::ContractRuntimeAnnouncement(_) => "ContractRuntimeAnnouncement",
             Event::NetworkRequest(_) => "NetworkRequest",
->>>>>>> 5f2a697b
+            Event::ChainspecLoaderRequest(_) => "ChainspecLoaderRequest",
         }
     }
 }
@@ -127,19 +118,16 @@
             Event::ControlAnnouncement(ctrl_ann) => write!(formatter, "control: {}", ctrl_ann),
             Event::StorageRequest(req) => write!(formatter, "storage request: {}", req),
             Event::ContractRuntime(event) => write!(formatter, "contract runtime event: {}", event),
-<<<<<<< HEAD
+            Event::ChainspecLoaderAnnouncement(ann) => {
+                write!(formatter, "chainspec loader announcement: {}", ann)
+            }
+            Event::ContractRuntimeAnnouncement(ann) => {
+                write!(formatter, "contract runtime announcement: {}", ann)
+            }
+            Event::NetworkRequest(request) => write!(formatter, "network request: {:?}", request),
             Event::ChainspecLoaderRequest(req) => {
                 write!(formatter, "chainspec_loader request: {}", req)
             }
-=======
-            Event::ChainspecLoaderAnnouncement(ann) => {
-                write!(formatter, "chainspec loader announcement: {}", ann)
-            }
-            Event::ContractRuntimeAnnouncement(ann) => {
-                write!(formatter, "contract runtime announcement: {}", ann)
-            }
-            Event::NetworkRequest(request) => write!(formatter, "network request: {:?}", request),
->>>>>>> 5f2a697b
         }
     }
 }
