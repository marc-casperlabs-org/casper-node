--- conflicted
+++ resolved
@@ -344,14 +344,9 @@
             "deploy_gossiper",
             config.gossip,
             gossiper::get_deploy_from_storage::<Deploy, Event>,
-<<<<<<< HEAD
-        );
-        let (deploy_buffer, deploy_buffer_effects) = DeployBuffer::new(registry, effect_builder)?;
-=======
             registry,
         )?;
-        let (deploy_buffer, deploy_buffer_effects) = DeployBuffer::new(effect_builder);
->>>>>>> 0c756bc0
+        let (deploy_buffer, deploy_buffer_effects) = DeployBuffer::new(registry, effect_builder)?;
         let mut effects = reactor::wrap_effects(Event::DeployBuffer, deploy_buffer_effects);
         // Post state hash is expected to be present.
         let genesis_post_state_hash = chainspec_loader
