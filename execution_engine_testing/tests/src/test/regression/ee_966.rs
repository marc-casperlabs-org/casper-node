--- conflicted
+++ resolved
@@ -10,10 +10,7 @@
 use casper_execution_engine::{
     core::{
         engine_state::{
-<<<<<<< HEAD
-=======
             engine_config::{DEFAULT_MAX_DELEGATOR_SIZE_LIMIT, DEFAULT_MINIMUM_DELEGATION_AMOUNT},
->>>>>>> a7f6a648
             EngineConfig, Error, ExecuteRequest, DEFAULT_MAX_QUERY_DEPTH,
             DEFAULT_MAX_RUNTIME_CALL_STACK_HEIGHT,
         },
@@ -284,12 +281,9 @@
         DEFAULT_MAX_QUERY_DEPTH,
         DEFAULT_MAX_ASSOCIATED_KEYS,
         DEFAULT_MAX_RUNTIME_CALL_STACK_HEIGHT,
-<<<<<<< HEAD
-=======
         DEFAULT_MAX_STORED_VALUE_SIZE,
         DEFAULT_MAX_DELEGATOR_SIZE_LIMIT,
         DEFAULT_MINIMUM_DELEGATION_AMOUNT,
->>>>>>> a7f6a648
         *DOUBLED_WASM_MEMORY_LIMIT,
         SystemConfig::default(),
     );
