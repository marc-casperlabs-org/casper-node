--- conflicted
+++ resolved
@@ -7,17 +7,11 @@
 use casper_engine_test_support::{
     utils, ExecuteRequestBuilder, InMemoryWasmTestBuilder, StepRequestBuilder,
     UpgradeRequestBuilder, DEFAULT_ACCOUNTS, DEFAULT_ACCOUNT_ADDR, DEFAULT_ACCOUNT_INITIAL_BALANCE,
-<<<<<<< HEAD
-    DEFAULT_EXEC_CONFIG, DEFAULT_GENESIS_TIMESTAMP_MILLIS, DEFAULT_LOCKED_FUNDS_PERIOD_MILLIS,
-    DEFAULT_UNBONDING_DELAY, MINIMUM_ACCOUNT_CREATION_BALANCE, PRODUCTION_RUN_GENESIS_REQUEST,
-    SYSTEM_ADDR, TIMESTAMP_MILLIS_INCREMENT,
-=======
-    DEFAULT_EXEC_CONFIG, DEFAULT_GENESIS_CONFIG_HASH, DEFAULT_GENESIS_TIMESTAMP_MILLIS,
-    DEFAULT_LOCKED_FUNDS_PERIOD_MILLIS, DEFAULT_PROTOCOL_VERSION, DEFAULT_ROUND_SEIGNIORAGE_RATE,
-    DEFAULT_SYSTEM_CONFIG, DEFAULT_UNBONDING_DELAY, DEFAULT_VALIDATOR_SLOTS, DEFAULT_WASM_CONFIG,
-    MINIMUM_ACCOUNT_CREATION_BALANCE, PRODUCTION_RUN_GENESIS_REQUEST, SYSTEM_ADDR,
-    TIMESTAMP_MILLIS_INCREMENT,
->>>>>>> 039d438f
+    DEFAULT_CHAINSPEC_REGISTRY, DEFAULT_EXEC_CONFIG, DEFAULT_GENESIS_CONFIG_HASH,
+    DEFAULT_GENESIS_TIMESTAMP_MILLIS, DEFAULT_LOCKED_FUNDS_PERIOD_MILLIS, DEFAULT_PROTOCOL_VERSION,
+    DEFAULT_ROUND_SEIGNIORAGE_RATE, DEFAULT_SYSTEM_CONFIG, DEFAULT_UNBONDING_DELAY,
+    DEFAULT_VALIDATOR_SLOTS, DEFAULT_WASM_CONFIG, MINIMUM_ACCOUNT_CREATION_BALANCE,
+    PRODUCTION_RUN_GENESIS_REQUEST, SYSTEM_ADDR, TIMESTAMP_MILLIS_INCREMENT,
 };
 use casper_execution_engine::{
     core::{
@@ -53,11 +47,7 @@
     EraId, Motes, ProtocolVersion, PublicKey, RuntimeArgs, SecretKey, U256, U512,
 };
 
-<<<<<<< HEAD
-use crate::lmdb_fixture;
-=======
-use crate::test::system_contracts::auction::bids::engine_state::ExecConfig;
->>>>>>> 039d438f
+use crate::{lmdb_fixture, test::system_contracts::auction::bids::engine_state::ExecConfig};
 
 const ARG_TARGET: &str = "target";
 
@@ -723,6 +713,7 @@
         *DEFAULT_GENESIS_CONFIG_HASH,
         *DEFAULT_PROTOCOL_VERSION,
         exec_config,
+        DEFAULT_CHAINSPEC_REGISTRY.clone(),
     );
 
     let mut builder = InMemoryWasmTestBuilder::default();
