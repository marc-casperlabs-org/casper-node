--- conflicted
+++ resolved
@@ -11,16 +11,8 @@
 use casper_execution_engine::shared::system_config::auction_costs::DEFAULT_ADD_BID_COST;
 use casper_execution_engine::{
     core::engine_state::{
-<<<<<<< HEAD
-        engine_config::{
-            DEFAULT_MAX_DELEGATOR_SIZE_LIMIT, DEFAULT_MINIMUM_DELEGATION_AMOUNT,
-            DEFAULT_STRICT_ARGUMENT_CHECKING,
-        },
+        engine_config::{DEFAULT_MINIMUM_DELEGATION_AMOUNT, DEFAULT_STRICT_ARGUMENT_CHECKING},
         EngineConfig, DEFAULT_MAX_QUERY_DEPTH, DEFAULT_MAX_RUNTIME_CALL_STACK_HEIGHT,
-=======
-        engine_config::DEFAULT_MINIMUM_DELEGATION_AMOUNT, EngineConfig, DEFAULT_MAX_QUERY_DEPTH,
-        DEFAULT_MAX_RUNTIME_CALL_STACK_HEIGHT,
->>>>>>> 7047c6b5
     },
     shared::{
         host_function_costs::{HostFunction, HostFunctionCosts},
