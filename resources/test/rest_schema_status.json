--- conflicted
+++ resolved
@@ -116,23 +116,6 @@
         "$ref": "#/definitions/PeerEntry"
       }
     },
-<<<<<<< HEAD
-    "PeerEntry": {
-      "description": "Node peer entry.",
-      "type": "object",
-      "required": [
-        "address",
-        "node_id"
-      ],
-      "properties": {
-        "node_id": {
-          "description": "Node id.",
-          "type": "string"
-        },
-        "address": {
-          "description": "Node address.",
-          "type": "string"
-=======
     "additionalProperties": false,
     "definitions": {
       "Digest": {
@@ -144,7 +127,6 @@
         "type": "array",
         "items": {
           "$ref": "#/definitions/PeerEntry"
->>>>>>> a7f6a648
         }
       },
       "additionalProperties": false
@@ -167,21 +149,6 @@
         "timestamp": {
           "$ref": "#/definitions/Timestamp"
         },
-<<<<<<< HEAD
-        "era_id": {
-          "$ref": "#/definitions/EraId"
-        },
-        "height": {
-          "type": "integer",
-          "format": "uint64",
-          "minimum": 0.0
-        },
-        "state_root_hash": {
-          "$ref": "#/definitions/Digest"
-        },
-        "creator": {
-          "$ref": "#/definitions/PublicKey"
-=======
         "additionalProperties": false
       },
       "BlockHash": {
@@ -228,7 +195,6 @@
           "protocol_version": {
             "type": "string"
           }
->>>>>>> a7f6a648
         }
       },
       "additionalProperties": false
