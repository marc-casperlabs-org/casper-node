--- conflicted
+++ resolved
@@ -2,11 +2,6 @@
 version = '1.0.0'
 hard_reset = false
 activation_point = 1
-<<<<<<< HEAD
-verifiable_chunked_hash_activation = 0
-=======
-last_emergency_restart = 99
->>>>>>> 34190595
 
 [network]
 name = 'test-chain'
