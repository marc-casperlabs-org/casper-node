{
  "$schema": "http://json-schema.org/draft-07/schema#",
  "title": "OpenRpcSchema",
  "examples": [
    {
      "components": {
        "schemas": {
          "Account": {
            "additionalProperties": false,
            "description": "Structure representing a user's account, stored in global state.",
            "properties": {
              "account_hash": {
                "$ref": "#/components/schemas/AccountHash"
              },
              "action_thresholds": {
                "$ref": "#/components/schemas/ActionThresholds"
              },
              "associated_keys": {
                "items": {
                  "$ref": "#/components/schemas/AssociatedKey"
                },
                "type": "array"
              },
              "main_purse": {
                "$ref": "#/components/schemas/URef"
              },
              "named_keys": {
                "items": {
                  "$ref": "#/components/schemas/NamedKey"
                },
                "type": "array"
              }
            },
            "required": [
              "account_hash",
              "action_thresholds",
              "associated_keys",
              "main_purse",
              "named_keys"
            ],
            "type": "object"
          },
          "AccountHash": {
            "description": "Checksummed hex-encoded account hash.",
            "type": "string"
          },
          "ActionThresholds": {
            "additionalProperties": false,
            "description": "Thresholds that have to be met when executing an action of a certain type.",
            "properties": {
              "deployment": {
                "format": "uint8",
                "minimum": 0.0,
                "type": "integer"
              },
              "key_management": {
                "format": "uint8",
                "minimum": 0.0,
                "type": "integer"
              }
            },
            "required": [
              "deployment",
              "key_management"
            ],
            "type": "object"
          },
          "ActivationPoint": {
            "anyOf": [
              {
                "$ref": "#/components/schemas/EraId"
              },
              {
                "$ref": "#/components/schemas/Timestamp"
              }
            ],
            "description": "The first era to which the associated protocol version applies."
          },
          "Approval": {
            "additionalProperties": false,
            "description": "A struct containing a signature and the public key of the signer.",
            "properties": {
              "signature": {
                "$ref": "#/components/schemas/Signature"
              },
              "signer": {
                "$ref": "#/components/schemas/PublicKey"
              }
            },
            "required": [
              "signature",
              "signer"
            ],
            "type": "object"
          },
          "AssociatedKey": {
            "additionalProperties": false,
            "properties": {
              "account_hash": {
                "$ref": "#/components/schemas/AccountHash"
              },
              "weight": {
                "format": "uint8",
                "minimum": 0.0,
                "type": "integer"
              }
            },
            "required": [
              "account_hash",
              "weight"
            ],
            "type": "object"
          },
          "AuctionState": {
            "additionalProperties": false,
            "description": "Data structure summarizing auction contract data.",
            "properties": {
              "bids": {
                "description": "All bids contained within a vector.",
                "items": {
                  "$ref": "#/components/schemas/JsonBids"
                },
                "type": "array"
              },
              "block_height": {
                "description": "Block height.",
                "format": "uint64",
                "minimum": 0.0,
                "type": "integer"
              },
              "era_validators": {
                "description": "Era validators.",
                "items": {
                  "$ref": "#/components/schemas/JsonEraValidators"
                },
                "type": "array"
              },
              "state_root_hash": {
                "allOf": [
                  {
                    "$ref": "#/components/schemas/Digest"
                  }
                ],
                "description": "Global state hash."
              }
            },
            "required": [
              "bids",
              "block_height",
              "era_validators",
              "state_root_hash"
            ],
            "type": "object"
          },
          "Bid": {
            "additionalProperties": false,
            "description": "An entry in the validator map.",
            "properties": {
              "bonding_purse": {
                "allOf": [
                  {
                    "$ref": "#/components/schemas/URef"
                  }
                ],
                "description": "The purse that was used for bonding."
              },
              "delegation_rate": {
                "description": "Delegation rate",
                "format": "uint8",
                "minimum": 0.0,
                "type": "integer"
              },
              "delegators": {
                "additionalProperties": {
                  "$ref": "#/components/schemas/Delegator"
                },
                "description": "This validator's delegators, indexed by their public keys",
                "type": "object"
              },
              "inactive": {
                "description": "`true` if validator has been \"evicted\"",
                "type": "boolean"
              },
              "staked_amount": {
                "allOf": [
                  {
                    "$ref": "#/components/schemas/U512"
                  }
                ],
                "description": "The amount of tokens staked by a validator (not including delegators)."
              },
              "validator_public_key": {
                "allOf": [
                  {
                    "$ref": "#/components/schemas/PublicKey"
                  }
                ],
                "description": "Validator public key"
              },
              "vesting_schedule": {
                "anyOf": [
                  {
                    "$ref": "#/components/schemas/VestingSchedule"
                  },
                  {
                    "type": "null"
                  }
                ],
                "description": "Vesting schedule for a genesis validator. `None` if non-genesis validator."
              }
            },
            "required": [
              "bonding_purse",
              "delegation_rate",
              "delegators",
              "inactive",
              "staked_amount",
              "validator_public_key"
            ],
            "type": "object"
          },
          "BlockHash": {
            "allOf": [
              {
                "$ref": "#/components/schemas/Digest"
              }
            ],
            "description": "A cryptographic hash identifying a [`Block`](struct.Block.html)."
          },
          "BlockIdentifier": {
            "anyOf": [
              {
                "additionalProperties": false,
                "description": "Identify and retrieve the block with its hash.",
                "properties": {
                  "Hash": {
                    "$ref": "#/components/schemas/BlockHash"
                  }
                },
                "required": [
                  "Hash"
                ],
                "type": "object"
              },
              {
                "additionalProperties": false,
                "description": "Identify and retrieve the block with its height.",
                "properties": {
                  "Height": {
                    "format": "uint64",
                    "minimum": 0.0,
                    "type": "integer"
                  }
                },
                "required": [
                  "Height"
                ],
                "type": "object"
              }
            ],
            "description": "Identifier for possible ways to retrieve a block."
          },
          "CLType": {
            "anyOf": [
              {
                "enum": [
                  "Bool",
                  "I32",
                  "I64",
                  "U8",
                  "U32",
                  "U64",
                  "U128",
                  "U256",
                  "U512",
                  "Unit",
                  "String",
                  "Key",
                  "URef",
                  "PublicKey",
                  "Any"
                ],
                "type": "string"
              },
              {
                "additionalProperties": false,
                "description": "`Option` of a `CLType`.",
                "properties": {
                  "Option": {
                    "$ref": "#/components/schemas/CLType"
                  }
                },
                "required": [
                  "Option"
                ],
                "type": "object"
              },
              {
                "additionalProperties": false,
                "description": "Variable-length list of a single `CLType` (comparable to a `Vec`).",
                "properties": {
                  "List": {
                    "$ref": "#/components/schemas/CLType"
                  }
                },
                "required": [
                  "List"
                ],
                "type": "object"
              },
              {
                "additionalProperties": false,
                "description": "Fixed-length list of a single `CLType` (comparable to a Rust array).",
                "properties": {
                  "ByteArray": {
                    "format": "uint32",
                    "minimum": 0.0,
                    "type": "integer"
                  }
                },
                "required": [
                  "ByteArray"
                ],
                "type": "object"
              },
              {
                "additionalProperties": false,
                "description": "`Result` with `Ok` and `Err` variants of `CLType`s.",
                "properties": {
                  "Result": {
                    "additionalProperties": false,
                    "properties": {
                      "err": {
                        "$ref": "#/components/schemas/CLType"
                      },
                      "ok": {
                        "$ref": "#/components/schemas/CLType"
                      }
                    },
                    "required": [
                      "err",
                      "ok"
                    ],
                    "type": "object"
                  }
                },
                "required": [
                  "Result"
                ],
                "type": "object"
              },
              {
                "additionalProperties": false,
                "description": "Map with keys of a single `CLType` and values of a single `CLType`.",
                "properties": {
                  "Map": {
                    "additionalProperties": false,
                    "properties": {
                      "key": {
                        "$ref": "#/components/schemas/CLType"
                      },
                      "value": {
                        "$ref": "#/components/schemas/CLType"
                      }
                    },
                    "required": [
                      "key",
                      "value"
                    ],
                    "type": "object"
                  }
                },
                "required": [
                  "Map"
                ],
                "type": "object"
              },
              {
                "additionalProperties": false,
                "description": "1-ary tuple of a `CLType`.",
                "properties": {
                  "Tuple1": {
                    "items": {
                      "$ref": "#/components/schemas/CLType"
                    },
                    "maxItems": 1,
                    "minItems": 1,
                    "type": "array"
                  }
                },
                "required": [
                  "Tuple1"
                ],
                "type": "object"
              },
              {
                "additionalProperties": false,
                "description": "2-ary tuple of `CLType`s.",
                "properties": {
                  "Tuple2": {
                    "items": {
                      "$ref": "#/components/schemas/CLType"
                    },
                    "maxItems": 2,
                    "minItems": 2,
                    "type": "array"
                  }
                },
                "required": [
                  "Tuple2"
                ],
                "type": "object"
              },
              {
                "additionalProperties": false,
                "description": "3-ary tuple of `CLType`s.",
                "properties": {
                  "Tuple3": {
                    "items": {
                      "$ref": "#/components/schemas/CLType"
                    },
                    "maxItems": 3,
                    "minItems": 3,
                    "type": "array"
                  }
                },
                "required": [
                  "Tuple3"
                ],
                "type": "object"
              }
            ],
            "description": "Casper types, i.e. types which can be stored and manipulated by smart contracts.\n\nProvides a description of the underlying data type of a [`CLValue`](crate::CLValue)."
          },
          "CLValue": {
            "additionalProperties": false,
            "description": "A Casper value, i.e. a value which can be stored and manipulated by smart contracts.\n\nIt holds the underlying data as a type-erased, serialized `Vec<u8>` and also holds the CLType of the underlying data as a separate member.\n\nThe `parsed` field, representing the original value, is a convenience only available when a CLValue is encoded to JSON, and can always be set to null if preferred.",
            "properties": {
              "bytes": {
                "type": "string"
              },
              "cl_type": {
                "$ref": "#/components/schemas/CLType"
              },
              "parsed": true
            },
            "required": [
              "bytes",
              "cl_type"
            ],
            "type": "object"
          },
          "Contract": {
            "additionalProperties": false,
            "description": "A contract struct that can be serialized as  JSON object.",
            "properties": {
              "contract_package_hash": {
                "$ref": "#/components/schemas/ContractPackageHash"
              },
              "contract_wasm_hash": {
                "$ref": "#/components/schemas/ContractWasmHash"
              },
              "entry_points": {
                "items": {
                  "$ref": "#/components/schemas/EntryPoint"
                },
                "type": "array"
              },
              "named_keys": {
                "items": {
                  "$ref": "#/components/schemas/NamedKey"
                },
                "type": "array"
              },
              "protocol_version": {
                "type": "string"
              }
            },
            "required": [
              "contract_package_hash",
              "contract_wasm_hash",
              "entry_points",
              "named_keys",
              "protocol_version"
            ],
            "type": "object"
          },
          "ContractHash": {
            "description": "The hash address of the contract",
            "type": "string"
          },
          "ContractPackage": {
            "additionalProperties": false,
            "description": "Contract definition, metadata, and security container.",
            "properties": {
              "access_key": {
                "$ref": "#/components/schemas/URef"
              },
              "disabled_versions": {
                "items": {
                  "$ref": "#/components/schemas/DisabledVersion"
                },
                "type": "array"
              },
              "groups": {
                "items": {
                  "$ref": "#/components/schemas/Groups"
                },
                "type": "array"
              },
              "versions": {
                "items": {
                  "$ref": "#/components/schemas/ContractVersion"
                },
                "type": "array"
              }
            },
            "required": [
              "access_key",
              "disabled_versions",
              "groups",
              "versions"
            ],
            "type": "object"
          },
          "ContractPackageHash": {
            "description": "The hash address of the contract package",
            "type": "string"
          },
          "ContractVersion": {
            "properties": {
              "contract_hash": {
                "$ref": "#/components/schemas/ContractHash"
              },
              "contract_version": {
                "format": "uint32",
                "minimum": 0.0,
                "type": "integer"
              },
              "protocol_version_major": {
                "format": "uint32",
                "minimum": 0.0,
                "type": "integer"
              }
            },
            "required": [
              "contract_hash",
              "contract_version",
              "protocol_version_major"
            ],
            "type": "object"
          },
          "ContractWasmHash": {
            "description": "The hash address of the contract wasm",
            "type": "string"
          },
          "Delegator": {
            "additionalProperties": false,
            "description": "Represents a party delegating their stake to a validator (or \"delegatee\")",
            "properties": {
              "bonding_purse": {
                "$ref": "#/components/schemas/URef"
              },
              "delegator_public_key": {
                "$ref": "#/components/schemas/PublicKey"
              },
              "staked_amount": {
                "$ref": "#/components/schemas/U512"
              },
              "validator_public_key": {
                "$ref": "#/components/schemas/PublicKey"
              },
              "vesting_schedule": {
                "anyOf": [
                  {
                    "$ref": "#/components/schemas/VestingSchedule"
                  },
                  {
                    "type": "null"
                  }
                ]
              }
            },
            "required": [
              "bonding_purse",
              "delegator_public_key",
              "staked_amount",
              "validator_public_key"
            ],
            "type": "object"
          },
          "Deploy": {
            "additionalProperties": false,
            "description": "A deploy; an item containing a smart contract along with the requester's signature(s).",
            "properties": {
              "approvals": {
                "items": {
                  "$ref": "#/components/schemas/Approval"
                },
                "type": "array"
              },
              "hash": {
                "$ref": "#/components/schemas/DeployHash"
              },
              "header": {
                "$ref": "#/components/schemas/DeployHeader"
              },
              "payment": {
                "$ref": "#/components/schemas/ExecutableDeployItem"
              },
              "session": {
                "$ref": "#/components/schemas/ExecutableDeployItem"
              }
            },
            "required": [
              "approvals",
              "hash",
              "header",
              "payment",
              "session"
            ],
            "type": "object"
          },
          "DeployHash": {
            "allOf": [
              {
                "$ref": "#/components/schemas/Digest"
              }
            ],
            "description": "Hex-encoded deploy hash."
          },
          "DeployHeader": {
            "additionalProperties": false,
            "description": "The header portion of a [`Deploy`](struct.Deploy.html).",
            "properties": {
              "account": {
                "$ref": "#/components/schemas/PublicKey"
              },
              "body_hash": {
                "$ref": "#/components/schemas/Digest"
              },
              "chain_name": {
                "type": "string"
              },
              "dependencies": {
                "items": {
                  "$ref": "#/components/schemas/DeployHash"
                },
                "type": "array"
              },
              "gas_price": {
                "format": "uint64",
                "minimum": 0.0,
                "type": "integer"
              },
              "timestamp": {
                "$ref": "#/components/schemas/Timestamp"
              },
              "ttl": {
                "$ref": "#/components/schemas/TimeDiff"
              }
            },
            "required": [
              "account",
              "body_hash",
              "chain_name",
              "dependencies",
              "gas_price",
              "timestamp",
              "ttl"
            ],
            "type": "object"
          },
          "DeployInfo": {
            "additionalProperties": false,
            "description": "Information relating to the given Deploy.",
            "properties": {
              "deploy_hash": {
                "allOf": [
                  {
                    "$ref": "#/components/schemas/DeployHash"
                  }
                ],
                "description": "The relevant Deploy."
              },
              "from": {
                "allOf": [
                  {
                    "$ref": "#/components/schemas/AccountHash"
                  }
                ],
                "description": "Account identifier of the creator of the Deploy."
              },
              "gas": {
                "allOf": [
                  {
                    "$ref": "#/components/schemas/U512"
                  }
                ],
                "description": "Gas cost of executing the Deploy."
              },
              "source": {
                "allOf": [
                  {
                    "$ref": "#/components/schemas/URef"
                  }
                ],
                "description": "Source purse used for payment of the Deploy."
              },
              "transfers": {
                "description": "Transfers performed by the Deploy.",
                "items": {
                  "$ref": "#/components/schemas/TransferAddr"
                },
                "type": "array"
              }
            },
            "required": [
              "deploy_hash",
              "from",
              "gas",
              "source",
              "transfers"
            ],
            "type": "object"
          },
          "DictionaryIdentifier": {
            "anyOf": [
              {
                "additionalProperties": false,
                "description": "Lookup a dictionary item via an Account's named keys.",
                "properties": {
                  "AccountNamedKey": {
                    "properties": {
                      "dictionary_item_key": {
                        "description": "The dictionary item key formatted as a string.",
                        "type": "string"
                      },
                      "dictionary_name": {
                        "description": "The named key under which the dictionary seed URef is stored.",
                        "type": "string"
                      },
                      "key": {
                        "description": "The account key as a formatted string whose named keys contains dictionary_name.",
                        "type": "string"
                      }
                    },
                    "required": [
                      "dictionary_item_key",
                      "dictionary_name",
                      "key"
                    ],
                    "type": "object"
                  }
                },
                "required": [
                  "AccountNamedKey"
                ],
                "type": "object"
              },
              {
                "additionalProperties": false,
                "description": "Lookup a dictionary item via a Contract's named keys.",
                "properties": {
                  "ContractNamedKey": {
                    "properties": {
                      "dictionary_item_key": {
                        "description": "The dictionary item key formatted as a string.",
                        "type": "string"
                      },
                      "dictionary_name": {
                        "description": "The named key under which the dictionary seed URef is stored.",
                        "type": "string"
                      },
                      "key": {
                        "description": "The contract key as a formatted string whose named keys contains dictionary_name.",
                        "type": "string"
                      }
                    },
                    "required": [
                      "dictionary_item_key",
                      "dictionary_name",
                      "key"
                    ],
                    "type": "object"
                  }
                },
                "required": [
                  "ContractNamedKey"
                ],
                "type": "object"
              },
              {
                "additionalProperties": false,
                "description": "Lookup a dictionary item via its seed URef.",
                "properties": {
                  "URef": {
                    "properties": {
                      "dictionary_item_key": {
                        "description": "The dictionary item key formatted as a string.",
                        "type": "string"
                      },
                      "seed_uref": {
                        "description": "The dictionary's seed URef.",
                        "type": "string"
                      }
                    },
                    "required": [
                      "dictionary_item_key",
                      "seed_uref"
                    ],
                    "type": "object"
                  }
                },
                "required": [
                  "URef"
                ],
                "type": "object"
              },
              {
                "additionalProperties": false,
                "description": "Lookup a dictionary item via its unique key.",
                "properties": {
                  "Dictionary": {
                    "type": "string"
                  }
                },
                "required": [
                  "Dictionary"
                ],
                "type": "object"
              }
            ],
            "description": "Options for dictionary item lookups."
          },
          "Digest": {
            "description": "Checksummed hex-encoded hash digest.",
            "type": "string"
          },
          "DisabledVersion": {
            "properties": {
              "contract_version": {
                "format": "uint32",
                "minimum": 0.0,
                "type": "integer"
              },
              "protocol_version_major": {
                "format": "uint32",
                "minimum": 0.0,
                "type": "integer"
              }
            },
            "required": [
              "contract_version",
              "protocol_version_major"
            ],
            "type": "object"
          },
          "EntryPoint": {
            "description": "Type signature of a method. Order of arguments matter since can be referenced by index as well as name.",
            "properties": {
              "access": {
                "$ref": "#/components/schemas/EntryPointAccess"
              },
              "args": {
                "items": {
                  "$ref": "#/components/schemas/Parameter"
                },
                "type": "array"
              },
              "entry_point_type": {
                "$ref": "#/components/schemas/EntryPointType"
              },
              "name": {
                "type": "string"
              },
              "ret": {
                "$ref": "#/components/schemas/CLType"
              }
            },
            "required": [
              "access",
              "args",
              "entry_point_type",
              "name",
              "ret"
            ],
            "type": "object"
          },
          "EntryPointAccess": {
            "anyOf": [
              {
                "enum": [
                  "Public"
                ],
                "type": "string"
              },
              {
                "additionalProperties": false,
                "description": "Only users from the listed groups may call this method. Note: if the list is empty then this method is not callable from outside the contract.",
                "properties": {
                  "Groups": {
                    "items": {
                      "$ref": "#/components/schemas/Group"
                    },
                    "type": "array"
                  }
                },
                "required": [
                  "Groups"
                ],
                "type": "object"
              }
            ],
            "description": "Enum describing the possible access control options for a contract entry point (method)."
          },
          "EntryPointType": {
            "description": "Context of method execution",
            "enum": [
              "Session",
              "Contract"
            ],
            "type": "string"
          },
          "EraId": {
            "description": "Era ID newtype.",
            "format": "uint64",
            "minimum": 0.0,
            "type": "integer"
          },
          "EraInfo": {
            "additionalProperties": false,
            "description": "Auction metadata.  Intended to be recorded at each era.",
            "properties": {
              "seigniorage_allocations": {
                "items": {
                  "$ref": "#/components/schemas/SeigniorageAllocation"
                },
                "type": "array"
              }
            },
            "required": [
              "seigniorage_allocations"
            ],
            "type": "object"
          },
          "EraSummary": {
            "additionalProperties": false,
            "description": "The summary of an era",
            "properties": {
              "block_hash": {
                "allOf": [
                  {
                    "$ref": "#/components/schemas/BlockHash"
                  }
                ],
                "description": "The block hash"
              },
              "era_id": {
                "allOf": [
                  {
                    "$ref": "#/components/schemas/EraId"
                  }
                ],
                "description": "The era id"
              },
              "merkle_proof": {
                "description": "The merkle proof",
                "type": "string"
              },
              "state_root_hash": {
                "allOf": [
                  {
                    "$ref": "#/components/schemas/Digest"
                  }
                ],
                "description": "Hex-encoded hash of the state root"
              },
              "stored_value": {
                "allOf": [
                  {
                    "$ref": "#/components/schemas/StoredValue"
                  }
                ],
                "description": "The StoredValue containing era information"
              }
            },
            "required": [
              "block_hash",
              "era_id",
              "merkle_proof",
              "state_root_hash",
              "stored_value"
            ],
            "type": "object"
          },
          "ExecutableDeployItem": {
            "anyOf": [
              {
                "additionalProperties": false,
                "description": "Executable specified as raw bytes that represent WASM code and an instance of [`RuntimeArgs`].",
                "properties": {
                  "ModuleBytes": {
                    "additionalProperties": false,
                    "properties": {
                      "args": {
                        "allOf": [
                          {
                            "$ref": "#/components/schemas/RuntimeArgs"
                          }
                        ],
                        "description": "Runtime arguments."
                      },
                      "module_bytes": {
                        "description": "Hex-encoded raw Wasm bytes.",
                        "type": "string"
                      }
                    },
                    "required": [
                      "args",
                      "module_bytes"
                    ],
                    "type": "object"
                  }
                },
                "required": [
                  "ModuleBytes"
                ],
                "type": "object"
              },
              {
                "additionalProperties": false,
                "description": "Stored contract referenced by its [`ContractHash`], entry point and an instance of [`RuntimeArgs`].",
                "properties": {
                  "StoredContractByHash": {
                    "additionalProperties": false,
                    "properties": {
                      "args": {
                        "allOf": [
                          {
                            "$ref": "#/components/schemas/RuntimeArgs"
                          }
                        ],
                        "description": "Runtime arguments."
                      },
                      "entry_point": {
                        "description": "Name of an entry point.",
                        "type": "string"
                      },
                      "hash": {
                        "description": "Checksummed hex-encoded hash.",
                        "type": "string"
                      }
                    },
                    "required": [
                      "args",
                      "entry_point",
                      "hash"
                    ],
                    "type": "object"
                  }
                },
                "required": [
                  "StoredContractByHash"
                ],
                "type": "object"
              },
              {
                "additionalProperties": false,
                "description": "Stored contract referenced by a named key existing in the signer's account context, entry point and an instance of [`RuntimeArgs`].",
                "properties": {
                  "StoredContractByName": {
                    "additionalProperties": false,
                    "properties": {
                      "args": {
                        "allOf": [
                          {
                            "$ref": "#/components/schemas/RuntimeArgs"
                          }
                        ],
                        "description": "Runtime arguments."
                      },
                      "entry_point": {
                        "description": "Name of an entry point.",
                        "type": "string"
                      },
                      "name": {
                        "description": "Named key.",
                        "type": "string"
                      }
                    },
                    "required": [
                      "args",
                      "entry_point",
                      "name"
                    ],
                    "type": "object"
                  }
                },
                "required": [
                  "StoredContractByName"
                ],
                "type": "object"
              },
              {
                "additionalProperties": false,
                "description": "Stored versioned contract referenced by its [`ContractPackageHash`], entry point and an instance of [`RuntimeArgs`].",
                "properties": {
                  "StoredVersionedContractByHash": {
                    "additionalProperties": false,
                    "properties": {
                      "args": {
                        "allOf": [
                          {
                            "$ref": "#/components/schemas/RuntimeArgs"
                          }
                        ],
                        "description": "Runtime arguments."
                      },
                      "entry_point": {
                        "description": "Entry point name.",
                        "type": "string"
                      },
                      "hash": {
                        "description": "Checksummed hex-encoded hash.",
                        "type": "string"
                      },
                      "version": {
                        "description": "An optional version of the contract to call. It will default to the highest enabled version if no value is specified.",
                        "format": "uint32",
                        "minimum": 0.0,
                        "type": [
                          "integer",
                          "null"
                        ]
                      }
                    },
                    "required": [
                      "args",
                      "entry_point",
                      "hash"
                    ],
                    "type": "object"
                  }
                },
                "required": [
                  "StoredVersionedContractByHash"
                ],
                "type": "object"
              },
              {
                "additionalProperties": false,
                "description": "Stored versioned contract referenced by a named key existing in the signer's account context, entry point and an instance of [`RuntimeArgs`].",
                "properties": {
                  "StoredVersionedContractByName": {
                    "additionalProperties": false,
                    "properties": {
                      "args": {
                        "allOf": [
                          {
                            "$ref": "#/components/schemas/RuntimeArgs"
                          }
                        ],
                        "description": "Runtime arguments."
                      },
                      "entry_point": {
                        "description": "Entry point name.",
                        "type": "string"
                      },
                      "name": {
                        "description": "Named key.",
                        "type": "string"
                      },
                      "version": {
                        "description": "An optional version of the contract to call. It will default to the highest enabled version if no value is specified.",
                        "format": "uint32",
                        "minimum": 0.0,
                        "type": [
                          "integer",
                          "null"
                        ]
                      }
                    },
                    "required": [
                      "args",
                      "entry_point",
                      "name"
                    ],
                    "type": "object"
                  }
                },
                "required": [
                  "StoredVersionedContractByName"
                ],
                "type": "object"
              },
              {
                "additionalProperties": false,
                "description": "A native transfer which does not contain or reference a WASM code.",
                "properties": {
                  "Transfer": {
                    "additionalProperties": false,
                    "properties": {
                      "args": {
                        "allOf": [
                          {
                            "$ref": "#/components/schemas/RuntimeArgs"
                          }
                        ],
                        "description": "Runtime arguments."
                      }
                    },
                    "required": [
                      "args"
                    ],
                    "type": "object"
                  }
                },
                "required": [
                  "Transfer"
                ],
                "type": "object"
              }
            ],
            "description": "Represents possible variants of an executable deploy."
          },
          "ExecutionEffect": {
            "additionalProperties": false,
            "description": "The effect of executing a single deploy.",
            "properties": {
              "operations": {
                "description": "The resulting operations.",
                "items": {
                  "$ref": "#/components/schemas/Operation"
                },
                "type": "array"
              },
              "transforms": {
                "description": "The resulting transformations.",
                "items": {
                  "$ref": "#/components/schemas/TransformEntry"
                },
                "type": "array"
              }
            },
            "required": [
              "operations",
              "transforms"
            ],
            "type": "object"
          },
          "ExecutionResult": {
            "anyOf": [
              {
                "additionalProperties": false,
                "description": "The result of a failed execution.",
                "properties": {
                  "Failure": {
                    "additionalProperties": false,
                    "properties": {
                      "cost": {
                        "allOf": [
                          {
                            "$ref": "#/components/schemas/U512"
                          }
                        ],
                        "description": "The cost of executing the deploy."
                      },
                      "effect": {
                        "allOf": [
                          {
                            "$ref": "#/components/schemas/ExecutionEffect"
                          }
                        ],
                        "description": "The effect of executing the deploy."
                      },
                      "error_message": {
                        "description": "The error message associated with executing the deploy.",
                        "type": "string"
                      },
                      "transfers": {
                        "description": "A record of Transfers performed while executing the deploy.",
                        "items": {
                          "$ref": "#/components/schemas/TransferAddr"
                        },
                        "type": "array"
                      }
                    },
                    "required": [
                      "cost",
                      "effect",
                      "error_message",
                      "transfers"
                    ],
                    "type": "object"
                  }
                },
                "required": [
                  "Failure"
                ],
                "type": "object"
              },
              {
                "additionalProperties": false,
                "description": "The result of a successful execution.",
                "properties": {
                  "Success": {
                    "additionalProperties": false,
                    "properties": {
                      "cost": {
                        "allOf": [
                          {
                            "$ref": "#/components/schemas/U512"
                          }
                        ],
                        "description": "The cost of executing the deploy."
                      },
                      "effect": {
                        "allOf": [
                          {
                            "$ref": "#/components/schemas/ExecutionEffect"
                          }
                        ],
                        "description": "The effect of executing the deploy."
                      },
                      "transfers": {
                        "description": "A record of Transfers performed while executing the deploy.",
                        "items": {
                          "$ref": "#/components/schemas/TransferAddr"
                        },
                        "type": "array"
                      }
                    },
                    "required": [
                      "cost",
                      "effect",
                      "transfers"
                    ],
                    "type": "object"
                  }
                },
                "required": [
                  "Success"
                ],
                "type": "object"
              }
            ],
            "description": "The result of executing a single deploy."
          },
          "GlobalStateIdentifier": {
            "anyOf": [
              {
                "additionalProperties": false,
                "description": "Query using a block hash.",
                "properties": {
                  "BlockHash": {
                    "$ref": "#/components/schemas/BlockHash"
                  }
                },
                "required": [
                  "BlockHash"
                ],
                "type": "object"
              },
              {
                "additionalProperties": false,
                "description": "Query using the state root hash.",
                "properties": {
                  "StateRootHash": {
                    "$ref": "#/components/schemas/Digest"
                  }
                },
                "required": [
                  "StateRootHash"
                ],
                "type": "object"
              }
            ],
            "description": "Identifier for possible ways to query Global State"
          },
          "Group": {
            "description": "A (labelled) \"user group\". Each method of a versioned contract may be associated with one or more user groups which are allowed to call it.",
            "type": "string"
          },
          "Groups": {
            "properties": {
              "group": {
                "type": "string"
              },
              "keys": {
                "items": {
                  "$ref": "#/components/schemas/URef"
                },
                "type": "array"
              }
            },
            "required": [
              "group",
              "keys"
            ],
            "type": "object"
          },
          "JsonBid": {
            "additionalProperties": false,
            "description": "An entry in a founding validator map representing a bid.",
            "properties": {
              "bonding_purse": {
                "allOf": [
                  {
                    "$ref": "#/components/schemas/URef"
                  }
                ],
                "description": "The purse that was used for bonding."
              },
              "delegation_rate": {
                "description": "The delegation rate.",
                "format": "uint8",
                "minimum": 0.0,
                "type": "integer"
              },
              "delegators": {
                "description": "The delegators.",
                "items": {
                  "$ref": "#/components/schemas/JsonDelegator"
                },
                "type": "array"
              },
              "inactive": {
                "description": "Is this an inactive validator.",
                "type": "boolean"
              },
              "staked_amount": {
                "allOf": [
                  {
                    "$ref": "#/components/schemas/U512"
                  }
                ],
                "description": "The amount of tokens staked by a validator (not including delegators)."
              }
            },
            "required": [
              "bonding_purse",
              "delegation_rate",
              "delegators",
              "inactive",
              "staked_amount"
            ],
            "type": "object"
          },
          "JsonBids": {
            "additionalProperties": false,
            "description": "A Json representation of a single bid.",
            "properties": {
              "bid": {
                "$ref": "#/components/schemas/JsonBid"
              },
              "public_key": {
                "$ref": "#/components/schemas/PublicKey"
              }
            },
            "required": [
              "bid",
              "public_key"
            ],
            "type": "object"
          },
          "JsonBlock": {
            "additionalProperties": false,
            "description": "A JSON-friendly representation of `Block`.",
            "properties": {
              "body": {
                "allOf": [
                  {
                    "$ref": "#/components/schemas/JsonBlockBody"
                  }
                ],
                "description": "JSON-friendly block body."
              },
              "hash": {
                "allOf": [
                  {
                    "$ref": "#/components/schemas/BlockHash"
                  }
                ],
                "description": "`BlockHash`"
              },
              "header": {
                "allOf": [
                  {
                    "$ref": "#/components/schemas/JsonBlockHeader"
                  }
                ],
                "description": "JSON-friendly block header."
              },
              "proofs": {
                "description": "JSON-friendly list of proofs for this block.",
                "items": {
                  "$ref": "#/components/schemas/JsonProof"
                },
                "type": "array"
              }
            },
            "required": [
              "body",
              "hash",
              "header",
              "proofs"
            ],
            "type": "object"
          },
          "JsonBlockBody": {
            "additionalProperties": false,
            "description": "A JSON-friendly representation of `Body`",
            "properties": {
              "deploy_hashes": {
                "items": {
                  "$ref": "#/components/schemas/DeployHash"
                },
                "type": "array"
              },
              "proposer": {
                "$ref": "#/components/schemas/PublicKey"
              },
              "transfer_hashes": {
                "items": {
                  "$ref": "#/components/schemas/DeployHash"
                },
                "type": "array"
              }
            },
            "required": [
              "deploy_hashes",
              "proposer",
              "transfer_hashes"
            ],
            "type": "object"
          },
          "JsonBlockHeader": {
            "additionalProperties": false,
            "description": "JSON representation of a block header.",
            "properties": {
              "accumulated_seed": {
                "allOf": [
                  {
                    "$ref": "#/components/schemas/Digest"
                  }
                ],
                "description": "Accumulated seed."
              },
              "body_hash": {
                "allOf": [
                  {
                    "$ref": "#/components/schemas/Digest"
                  }
                ],
                "description": "The body hash."
              },
              "era_end": {
                "anyOf": [
                  {
                    "$ref": "#/components/schemas/JsonEraEnd"
                  },
                  {
                    "type": "null"
                  }
                ],
                "description": "The era end."
              },
              "era_id": {
                "allOf": [
                  {
                    "$ref": "#/components/schemas/EraId"
                  }
                ],
                "description": "The block era id."
              },
              "height": {
                "description": "The block height.",
                "format": "uint64",
                "minimum": 0.0,
                "type": "integer"
              },
              "parent_hash": {
                "allOf": [
                  {
                    "$ref": "#/components/schemas/BlockHash"
                  }
                ],
                "description": "The parent hash."
              },
              "protocol_version": {
                "allOf": [
                  {
                    "$ref": "#/components/schemas/ProtocolVersion"
                  }
                ],
                "description": "The protocol version."
              },
              "random_bit": {
                "description": "Randomness bit.",
                "type": "boolean"
              },
              "state_root_hash": {
                "allOf": [
                  {
                    "$ref": "#/components/schemas/Digest"
                  }
                ],
                "description": "The state root hash."
              },
              "timestamp": {
                "allOf": [
                  {
                    "$ref": "#/components/schemas/Timestamp"
                  }
                ],
                "description": "The block timestamp."
              }
            },
            "required": [
              "accumulated_seed",
              "body_hash",
              "era_id",
              "height",
              "parent_hash",
              "protocol_version",
              "random_bit",
              "state_root_hash",
              "timestamp"
            ],
            "type": "object"
          },
          "JsonDelegator": {
            "additionalProperties": false,
            "description": "A delegator associated with the given validator.",
            "properties": {
              "bonding_purse": {
                "$ref": "#/components/schemas/URef"
              },
              "delegatee": {
                "$ref": "#/components/schemas/PublicKey"
              },
              "public_key": {
                "$ref": "#/components/schemas/PublicKey"
              },
              "staked_amount": {
                "$ref": "#/components/schemas/U512"
              }
            },
            "required": [
              "bonding_purse",
              "delegatee",
              "public_key",
              "staked_amount"
            ],
            "type": "object"
          },
          "JsonValidatorStatusChange": {
            "additionalProperties": false,
            "description": "A single change to a validator's status in the given era.",
            "properties": {
              "era_id": {
                "allOf": [
                  {
                    "$ref": "#/components/schemas/EraId"
                  }
                ],
                "description": "The era in which the change occurred."
              },
              "validator_change": {
                "allOf": [
                  {
                    "$ref": "#/components/schemas/ValidatorChange"
                  }
                ],
                "description": "The change in validator status."
              }
            },
            "required": [
              "era_id",
              "validator_change"
            ],
            "type": "object"
          },
          "JsonEraEnd": {
            "additionalProperties": false,
            "properties": {
              "era_report": {
                "$ref": "#/components/schemas/JsonEraReport"
              },
              "next_era_validator_weights": {
                "items": {
                  "$ref": "#/components/schemas/ValidatorWeight"
                },
                "type": "array"
              }
            },
            "required": [
              "era_report",
              "next_era_validator_weights"
            ],
            "type": "object"
          },
          "JsonEraReport": {
            "additionalProperties": false,
            "description": "Equivocation and reward information to be included in the terminal block.",
            "properties": {
              "equivocators": {
                "items": {
                  "$ref": "#/components/schemas/PublicKey"
                },
                "type": "array"
              },
              "inactive_validators": {
                "items": {
                  "$ref": "#/components/schemas/PublicKey"
                },
                "type": "array"
              },
              "rewards": {
                "items": {
                  "$ref": "#/components/schemas/Reward"
                },
                "type": "array"
              }
            },
            "required": [
              "equivocators",
              "inactive_validators",
              "rewards"
            ],
            "type": "object"
          },
          "JsonEraValidators": {
            "additionalProperties": false,
            "description": "The validators for the given era.",
            "properties": {
              "era_id": {
                "$ref": "#/components/schemas/EraId"
              },
              "validator_weights": {
                "items": {
                  "$ref": "#/components/schemas/JsonValidatorWeights"
                },
                "type": "array"
              }
            },
            "required": [
              "era_id",
              "validator_weights"
            ],
            "type": "object"
          },
          "JsonExecutionResult": {
            "additionalProperties": false,
            "description": "The execution result of a single deploy.",
            "properties": {
              "block_hash": {
                "allOf": [
                  {
                    "$ref": "#/components/schemas/BlockHash"
                  }
                ],
                "description": "The block hash."
              },
              "result": {
                "allOf": [
                  {
                    "$ref": "#/components/schemas/ExecutionResult"
                  }
                ],
                "description": "Execution result."
              }
            },
            "required": [
              "block_hash",
              "result"
            ],
            "type": "object"
          },
          "JsonProof": {
            "additionalProperties": false,
            "description": "A JSON-friendly representation of a proof, i.e. a block's finality signature.",
            "properties": {
              "public_key": {
                "$ref": "#/components/schemas/PublicKey"
              },
              "signature": {
                "$ref": "#/components/schemas/Signature"
              }
            },
            "required": [
              "public_key",
              "signature"
            ],
            "type": "object"
          },
          "JsonValidatorChanges": {
            "additionalProperties": false,
            "description": "The changes in a validator's status.",
            "properties": {
              "public_key": {
                "allOf": [
                  {
                    "$ref": "#/components/schemas/PublicKey"
                  }
                ],
                "description": "The public key of the validator."
              },
              "status_changes": {
                "description": "The set of changes to the validator's status.",
                "items": {
                  "$ref": "#/components/schemas/JsonValidatorStatusChange"
                },
                "type": "array"
              }
            },
            "required": [
              "public_key",
              "status_changes"
            ],
            "type": "object"
          },
          "JsonValidatorWeights": {
            "additionalProperties": false,
            "description": "A validator's weight.",
            "properties": {
              "public_key": {
                "$ref": "#/components/schemas/PublicKey"
              },
              "weight": {
                "$ref": "#/components/schemas/U512"
              }
            },
            "required": [
              "public_key",
              "weight"
            ],
            "type": "object"
          },
          "MinimalBlockInfo": {
            "additionalProperties": false,
            "description": "Minimal info of a `Block`.",
            "properties": {
              "creator": {
                "$ref": "#/components/schemas/PublicKey"
              },
              "era_id": {
                "$ref": "#/components/schemas/EraId"
              },
              "hash": {
                "$ref": "#/components/schemas/BlockHash"
              },
              "height": {
                "format": "uint64",
                "minimum": 0.0,
                "type": "integer"
              },
              "state_root_hash": {
                "$ref": "#/components/schemas/Digest"
              },
              "timestamp": {
                "$ref": "#/components/schemas/Timestamp"
              }
            },
            "required": [
              "creator",
              "era_id",
              "hash",
              "height",
              "state_root_hash",
              "timestamp"
            ],
            "type": "object"
          },
          "NamedArg": {
            "description": "Named arguments to a contract",
            "items": [
              {
                "type": "string"
              },
              {
                "$ref": "#/components/schemas/CLValue"
              }
            ],
            "maxItems": 2,
            "minItems": 2,
            "type": "array"
          },
          "NamedKey": {
            "additionalProperties": false,
            "description": "A named key.",
            "properties": {
              "key": {
                "description": "The value of the entry: a casper `Key` type.",
                "type": "string"
              },
              "name": {
                "description": "The name of the entry.",
                "type": "string"
              }
            },
            "required": [
              "key",
              "name"
            ],
            "type": "object"
          },
          "NextUpgrade": {
            "description": "Information about the next protocol upgrade.",
            "properties": {
              "activation_point": {
                "$ref": "#/components/schemas/ActivationPoint"
              },
              "protocol_version": {
                "type": "string"
              }
            },
            "required": [
              "activation_point",
              "protocol_version"
            ],
            "type": "object"
          },
          "OpKind": {
            "description": "The type of operation performed while executing a deploy.",
            "enum": [
              "Read",
              "Write",
              "Add",
              "NoOp"
            ],
            "type": "string"
          },
          "Operation": {
            "additionalProperties": false,
            "description": "An operation performed while executing a deploy.",
            "properties": {
              "key": {
                "description": "The formatted string of the `Key`.",
                "type": "string"
              },
              "kind": {
                "allOf": [
                  {
                    "$ref": "#/components/schemas/OpKind"
                  }
                ],
                "description": "The type of operation."
              }
            },
            "required": [
              "key",
              "kind"
            ],
            "type": "object"
          },
          "Parameter": {
            "description": "Parameter to a method",
            "properties": {
              "cl_type": {
                "$ref": "#/components/schemas/CLType"
              },
              "name": {
                "type": "string"
              }
            },
            "required": [
              "cl_type",
              "name"
            ],
            "type": "object"
          },
          "PeerEntry": {
            "additionalProperties": false,
            "properties": {
              "address": {
                "type": "string"
              },
              "node_id": {
                "type": "string"
              }
            },
            "required": [
              "address",
              "node_id"
            ],
            "type": "object"
          },
          "PeersMap": {
            "description": "Map of peer IDs to network addresses.",
            "items": {
              "$ref": "#/components/schemas/PeerEntry"
            },
            "type": "array"
          },
          "ProtocolVersion": {
            "description": "Casper Platform protocol version",
            "type": "string"
          },
          "PublicKey": {
            "description": "Checksummed hex-encoded cryptographic public key, including the algorithm tag prefix.",
            "type": "string"
          },
          "Reward": {
            "additionalProperties": false,
            "properties": {
              "amount": {
                "format": "uint64",
                "minimum": 0.0,
                "type": "integer"
              },
              "validator": {
                "$ref": "#/components/schemas/PublicKey"
              }
            },
            "required": [
              "amount",
              "validator"
            ],
            "type": "object"
          },
          "RuntimeArgs": {
            "description": "Represents a collection of arguments passed to a smart contract.",
            "items": {
              "$ref": "#/components/schemas/NamedArg"
            },
            "type": "array"
          },
          "SeigniorageAllocation": {
            "anyOf": [
              {
                "additionalProperties": false,
                "description": "Info about a seigniorage allocation for a validator",
                "properties": {
                  "Validator": {
                    "additionalProperties": false,
                    "properties": {
                      "amount": {
                        "allOf": [
                          {
                            "$ref": "#/components/schemas/U512"
                          }
                        ],
                        "description": "Allocated amount"
                      },
                      "validator_public_key": {
                        "allOf": [
                          {
                            "$ref": "#/components/schemas/PublicKey"
                          }
                        ],
                        "description": "Validator's public key"
                      }
                    },
                    "required": [
                      "amount",
                      "validator_public_key"
                    ],
                    "type": "object"
                  }
                },
                "required": [
                  "Validator"
                ],
                "type": "object"
              },
              {
                "additionalProperties": false,
                "description": "Info about a seigniorage allocation for a delegator",
                "properties": {
                  "Delegator": {
                    "additionalProperties": false,
                    "properties": {
                      "amount": {
                        "allOf": [
                          {
                            "$ref": "#/components/schemas/U512"
                          }
                        ],
                        "description": "Allocated amount"
                      },
                      "delegator_public_key": {
                        "allOf": [
                          {
                            "$ref": "#/components/schemas/PublicKey"
                          }
                        ],
                        "description": "Delegator's public key"
                      },
                      "validator_public_key": {
                        "allOf": [
                          {
                            "$ref": "#/components/schemas/PublicKey"
                          }
                        ],
                        "description": "Validator's public key"
                      }
                    },
                    "required": [
                      "amount",
                      "delegator_public_key",
                      "validator_public_key"
                    ],
                    "type": "object"
                  }
                },
                "required": [
                  "Delegator"
                ],
                "type": "object"
              }
            ],
            "description": "Information about a seigniorage allocation"
          },
          "Signature": {
            "description": "Checksummed hex-encoded cryptographic signature, including the algorithm tag prefix.",
            "type": "string"
          },
          "StoredValue": {
            "anyOf": [
              {
                "additionalProperties": false,
                "description": "A CasperLabs value.",
                "properties": {
                  "CLValue": {
                    "$ref": "#/components/schemas/CLValue"
                  }
                },
                "required": [
                  "CLValue"
                ],
                "type": "object"
              },
              {
                "additionalProperties": false,
                "description": "An account.",
                "properties": {
                  "Account": {
                    "$ref": "#/components/schemas/Account"
                  }
                },
                "required": [
                  "Account"
                ],
                "type": "object"
              },
              {
                "additionalProperties": false,
                "description": "A contract's Wasm",
                "properties": {
                  "ContractWasm": {
                    "type": "string"
                  }
                },
                "required": [
                  "ContractWasm"
                ],
                "type": "object"
              },
              {
                "additionalProperties": false,
                "description": "Methods and type signatures supported by a contract.",
                "properties": {
                  "Contract": {
                    "$ref": "#/components/schemas/Contract"
                  }
                },
                "required": [
                  "Contract"
                ],
                "type": "object"
              },
              {
                "additionalProperties": false,
                "description": "A contract definition, metadata, and security container.",
                "properties": {
                  "ContractPackage": {
                    "$ref": "#/components/schemas/ContractPackage"
                  }
                },
                "required": [
                  "ContractPackage"
                ],
                "type": "object"
              },
              {
                "additionalProperties": false,
                "description": "A record of a transfer",
                "properties": {
                  "Transfer": {
                    "$ref": "#/components/schemas/Transfer"
                  }
                },
                "required": [
                  "Transfer"
                ],
                "type": "object"
              },
              {
                "additionalProperties": false,
                "description": "A record of a deploy",
                "properties": {
                  "DeployInfo": {
                    "$ref": "#/components/schemas/DeployInfo"
                  }
                },
                "required": [
                  "DeployInfo"
                ],
                "type": "object"
              },
              {
                "additionalProperties": false,
                "description": "Auction metadata",
                "properties": {
                  "EraInfo": {
                    "$ref": "#/components/schemas/EraInfo"
                  }
                },
                "required": [
                  "EraInfo"
                ],
                "type": "object"
              },
              {
                "additionalProperties": false,
                "description": "A bid",
                "properties": {
                  "Bid": {
                    "$ref": "#/components/schemas/Bid"
                  }
                },
                "required": [
                  "Bid"
                ],
                "type": "object"
              },
              {
                "additionalProperties": false,
                "description": "A withdraw",
                "properties": {
                  "Withdraw": {
                    "items": {
                      "$ref": "#/components/schemas/UnbondingPurse"
                    },
                    "type": "array"
                  }
                },
                "required": [
                  "Withdraw"
                ],
                "type": "object"
              }
            ],
            "description": "Representation of a value stored in global state.\n\n`Account`, `Contract` and `ContractPackage` have their own `json_compatibility` representations (see their docs for further info)."
          },
          "TimeDiff": {
            "description": "Human-readable duration.",
            "format": "uint64",
            "minimum": 0.0,
            "type": "integer"
          },
          "Timestamp": {
            "description": "Timestamp formatted as per RFC 3339",
            "format": "uint64",
            "minimum": 0.0,
            "type": "integer"
          },
          "Transfer": {
            "additionalProperties": false,
            "description": "Represents a transfer from one purse to another",
            "properties": {
              "amount": {
                "allOf": [
                  {
                    "$ref": "#/components/schemas/U512"
                  }
                ],
                "description": "Transfer amount"
              },
              "deploy_hash": {
                "allOf": [
                  {
                    "$ref": "#/components/schemas/DeployHash"
                  }
                ],
                "description": "Deploy that created the transfer"
              },
              "from": {
                "allOf": [
                  {
                    "$ref": "#/components/schemas/AccountHash"
                  }
                ],
                "description": "Account from which transfer was executed"
              },
              "gas": {
                "allOf": [
                  {
                    "$ref": "#/components/schemas/U512"
                  }
                ],
                "description": "Gas"
              },
              "id": {
                "description": "User-defined id",
                "format": "uint64",
                "minimum": 0.0,
                "type": [
                  "integer",
                  "null"
                ]
              },
              "source": {
                "allOf": [
                  {
                    "$ref": "#/components/schemas/URef"
                  }
                ],
                "description": "Source purse"
              },
              "target": {
                "allOf": [
                  {
                    "$ref": "#/components/schemas/URef"
                  }
                ],
                "description": "Target purse"
              },
              "to": {
                "anyOf": [
                  {
                    "$ref": "#/components/schemas/AccountHash"
                  },
                  {
                    "type": "null"
                  }
                ],
                "description": "Account to which funds are transferred"
              }
            },
            "required": [
              "amount",
              "deploy_hash",
              "from",
              "gas",
              "source",
              "target"
            ],
            "type": "object"
          },
          "TransferAddr": {
            "description": "Checksummed hex-encoded transfer address.",
            "type": "string"
          },
          "Transform": {
            "anyOf": [
              {
                "enum": [
                  "Identity",
                  "WriteContractWasm",
                  "WriteContract",
                  "WriteContractPackage"
                ],
                "type": "string"
              },
              {
                "additionalProperties": false,
                "description": "Writes the given CLValue to global state.",
                "properties": {
                  "WriteCLValue": {
                    "$ref": "#/components/schemas/CLValue"
                  }
                },
                "required": [
                  "WriteCLValue"
                ],
                "type": "object"
              },
              {
                "additionalProperties": false,
                "description": "Writes the given Account to global state.",
                "properties": {
                  "WriteAccount": {
                    "$ref": "#/components/schemas/AccountHash"
                  }
                },
                "required": [
                  "WriteAccount"
                ],
                "type": "object"
              },
              {
                "additionalProperties": false,
                "description": "Writes the given DeployInfo to global state.",
                "properties": {
                  "WriteDeployInfo": {
                    "$ref": "#/components/schemas/DeployInfo"
                  }
                },
                "required": [
                  "WriteDeployInfo"
                ],
                "type": "object"
              },
              {
                "additionalProperties": false,
                "description": "Writes the given EraInfo to global state.",
                "properties": {
                  "WriteEraInfo": {
                    "$ref": "#/components/schemas/EraInfo"
                  }
                },
                "required": [
                  "WriteEraInfo"
                ],
                "type": "object"
              },
              {
                "additionalProperties": false,
                "description": "Writes the given Transfer to global state.",
                "properties": {
                  "WriteTransfer": {
                    "$ref": "#/components/schemas/Transfer"
                  }
                },
                "required": [
                  "WriteTransfer"
                ],
                "type": "object"
              },
              {
                "additionalProperties": false,
                "description": "Writes the given Bid to global state.",
                "properties": {
                  "WriteBid": {
                    "$ref": "#/components/schemas/Bid"
                  }
                },
                "required": [
                  "WriteBid"
                ],
                "type": "object"
              },
              {
                "additionalProperties": false,
                "description": "Writes the given Withdraw to global state.",
                "properties": {
                  "WriteWithdraw": {
                    "items": {
                      "$ref": "#/components/schemas/UnbondingPurse"
                    },
                    "type": "array"
                  }
                },
                "required": [
                  "WriteWithdraw"
                ],
                "type": "object"
              },
              {
                "additionalProperties": false,
                "description": "Adds the given `i32`.",
                "properties": {
                  "AddInt32": {
                    "format": "int32",
                    "type": "integer"
                  }
                },
                "required": [
                  "AddInt32"
                ],
                "type": "object"
              },
              {
                "additionalProperties": false,
                "description": "Adds the given `u64`.",
                "properties": {
                  "AddUInt64": {
                    "format": "uint64",
                    "minimum": 0.0,
                    "type": "integer"
                  }
                },
                "required": [
                  "AddUInt64"
                ],
                "type": "object"
              },
              {
                "additionalProperties": false,
                "description": "Adds the given `U128`.",
                "properties": {
                  "AddUInt128": {
                    "$ref": "#/components/schemas/U128"
                  }
                },
                "required": [
                  "AddUInt128"
                ],
                "type": "object"
              },
              {
                "additionalProperties": false,
                "description": "Adds the given `U256`.",
                "properties": {
                  "AddUInt256": {
                    "$ref": "#/components/schemas/U256"
                  }
                },
                "required": [
                  "AddUInt256"
                ],
                "type": "object"
              },
              {
                "additionalProperties": false,
                "description": "Adds the given `U512`.",
                "properties": {
                  "AddUInt512": {
                    "$ref": "#/components/schemas/U512"
                  }
                },
                "required": [
                  "AddUInt512"
                ],
                "type": "object"
              },
              {
                "additionalProperties": false,
                "description": "Adds the given collection of named keys.",
                "properties": {
                  "AddKeys": {
                    "items": {
                      "$ref": "#/components/schemas/NamedKey"
                    },
                    "type": "array"
                  }
                },
                "required": [
                  "AddKeys"
                ],
                "type": "object"
              },
              {
                "additionalProperties": false,
                "description": "A failed transformation, containing an error message.",
                "properties": {
                  "Failure": {
                    "type": "string"
                  }
                },
                "required": [
                  "Failure"
                ],
                "type": "object"
              }
            ],
            "description": "The actual transformation performed while executing a deploy."
          },
          "TransformEntry": {
            "additionalProperties": false,
            "description": "A transformation performed while executing a deploy.",
            "properties": {
              "key": {
                "description": "The formatted string of the `Key`.",
                "type": "string"
              },
              "transform": {
                "allOf": [
                  {
                    "$ref": "#/components/schemas/Transform"
                  }
                ],
                "description": "The transformation."
              }
            },
            "required": [
              "key",
              "transform"
            ],
            "type": "object"
          },
          "U128": {
            "description": "Decimal representation of a 128-bit integer.",
            "type": "string"
          },
          "U256": {
            "description": "Decimal representation of a 256-bit integer.",
            "type": "string"
          },
          "U512": {
            "description": "Decimal representation of a 512-bit integer.",
            "type": "string"
          },
          "URef": {
            "description": "Checksummed hex-encoded, formatted URef.",
            "type": "string"
          },
          "UnbondingPurse": {
            "additionalProperties": false,
            "description": "Unbonding purse.",
            "properties": {
              "amount": {
                "allOf": [
                  {
                    "$ref": "#/components/schemas/U512"
                  }
                ],
                "description": "Unbonding Amount."
              },
              "bonding_purse": {
                "allOf": [
                  {
                    "$ref": "#/components/schemas/URef"
                  }
                ],
                "description": "Bonding Purse"
              },
              "era_of_creation": {
                "allOf": [
                  {
                    "$ref": "#/components/schemas/EraId"
                  }
                ],
                "description": "Era in which this unbonding request was created."
              },
              "unbonder_public_key": {
                "allOf": [
                  {
                    "$ref": "#/components/schemas/PublicKey"
                  }
                ],
                "description": "Unbonders public key."
              },
              "validator_public_key": {
                "allOf": [
                  {
                    "$ref": "#/components/schemas/PublicKey"
                  }
                ],
                "description": "Validators public key."
              }
            },
            "required": [
              "amount",
              "bonding_purse",
              "era_of_creation",
              "unbonder_public_key",
              "validator_public_key"
            ],
            "type": "object"
          },
          "ValidatorChange": {
            "description": "A change to a validator's status between two eras.",
            "enum": [
              "Added",
              "Removed",
              "Banned",
              "CannotPropose",
              "SeenAsFaulty"
            ],
            "type": "string"
          },
          "ValidatorWeight": {
            "additionalProperties": false,
            "properties": {
              "validator": {
                "$ref": "#/components/schemas/PublicKey"
              },
              "weight": {
                "$ref": "#/components/schemas/U512"
              }
            },
            "required": [
              "validator",
              "weight"
            ],
            "type": "object"
          },
          "VestingSchedule": {
            "additionalProperties": false,
            "properties": {
              "initial_release_timestamp_millis": {
                "format": "uint64",
                "minimum": 0.0,
                "type": "integer"
              },
              "locked_amounts": {
                "items": {
                  "$ref": "#/components/schemas/U512"
                },
                "maxItems": 14,
                "minItems": 14,
                "type": [
                  "array",
                  "null"
                ]
              }
            },
            "required": [
              "initial_release_timestamp_millis"
            ],
            "type": "object"
          }
        }
      },
      "info": {
        "contact": {
          "name": "CasperLabs",
          "url": "https://casperlabs.io"
        },
        "description": "This describes the JSON-RPC 2.0 API of a node on the Casper network.",
        "license": {
          "name": "CasperLabs Open Source License Version 1.0",
          "url": "https://raw.githubusercontent.com/CasperLabs/casper-node/master/LICENSE"
        },
        "title": "Client API of Casper Node",
        "version": "1.3.2"
      },
      "methods": [
        {
          "examples": [
            {
              "name": "account_put_deploy_example",
              "params": [
                {
                  "name": "deploy",
                  "value": {
                    "approvals": [
                      {
                        "signature": "012DBf03817A51794A8E19e0724884075e6D1fbEC326B766ECFa6658b41F81290dA85e23b24e88B1C8d9761185c961daee1adab0649912a6477BcD2E69Bd91Bd08",
                        "signer": "01d9BF2148748a85C89dA5AAd8Ee0b0fc2d105FD39d41a4c796536354F0Ae2900C"
                      }
                    ],
                    "hash": "5C9B3B099c1378aa8E4A5F07F59Ff1fCdC69A83179427C7e67AE0377d94D93Fa",
                    "header": {
                      "account": "01d9BF2148748a85C89dA5AAd8Ee0b0fc2d105FD39d41a4c796536354F0Ae2900C",
                      "body_hash": "d53cf72D17278fD47d399013cA389c50d589352f1a12593c0B8E01872a641B50",
                      "chain_name": "casper-example",
                      "dependencies": [
                        "0101010101010101010101010101010101010101010101010101010101010101"
                      ],
                      "gas_price": 1,
                      "timestamp": "2020-11-17T00:39:24.072Z",
                      "ttl": "1h"
                    },
                    "payment": {
                      "StoredContractByName": {
                        "args": [
                          [
                            "amount",
                            {
                              "bytes": "E8030000",
                              "cl_type": "I32",
                              "parsed": 1000
                            }
                          ]
                        ],
                        "entry_point": "example-entry-point",
                        "name": "casper-example"
                      }
                    },
                    "session": {
                      "Transfer": {
                        "args": [
                          [
                            "amount",
                            {
                              "bytes": "E8030000",
                              "cl_type": "I32",
                              "parsed": 1000
                            }
                          ]
                        ]
                      }
                    }
                  }
                }
              ],
              "result": {
                "name": "account_put_deploy_example_result",
                "value": {
                  "api_version": "1.3.2",
                  "deploy_hash": "5C9B3B099c1378aa8E4A5F07F59Ff1fCdC69A83179427C7e67AE0377d94D93Fa"
                }
              }
            }
          ],
          "name": "account_put_deploy",
          "params": [
            {
              "name": "deploy",
              "required": true,
              "schema": {
                "$ref": "#/components/schemas/Deploy",
                "description": "The `Deploy`."
              }
            }
          ],
          "result": {
            "name": "account_put_deploy_result",
            "schema": {
              "additionalProperties": false,
              "description": "Result for \"account_put_deploy\" RPC response.",
              "properties": {
                "api_version": {
                  "description": "The RPC API version.",
                  "type": "string"
                },
                "deploy_hash": {
                  "$ref": "#/components/schemas/DeployHash",
                  "description": "The deploy hash."
                }
              },
              "required": [
                "api_version",
                "deploy_hash"
              ],
              "type": "object"
            }
          },
          "summary": "receives a Deploy to be executed by the network"
        },
        {
          "examples": [
            {
              "name": "info_get_deploy_example",
              "params": [
                {
                  "name": "deploy_hash",
                  "value": "5C9B3B099c1378aa8E4A5F07F59Ff1fCdC69A83179427C7e67AE0377d94D93Fa"
                }
              ],
              "result": {
                "name": "info_get_deploy_example_result",
                "value": {
                  "api_version": "1.3.2",
                  "deploy": {
                    "approvals": [
                      {
                        "signature": "012DBf03817A51794A8E19e0724884075e6D1fbEC326B766ECFa6658b41F81290dA85e23b24e88B1C8d9761185c961daee1adab0649912a6477BcD2E69Bd91Bd08",
                        "signer": "01d9BF2148748a85C89dA5AAd8Ee0b0fc2d105FD39d41a4c796536354F0Ae2900C"
                      }
                    ],
                    "hash": "5C9B3B099c1378aa8E4A5F07F59Ff1fCdC69A83179427C7e67AE0377d94D93Fa",
                    "header": {
                      "account": "01d9BF2148748a85C89dA5AAd8Ee0b0fc2d105FD39d41a4c796536354F0Ae2900C",
                      "body_hash": "d53cf72D17278fD47d399013cA389c50d589352f1a12593c0B8E01872a641B50",
                      "chain_name": "casper-example",
                      "dependencies": [
                        "0101010101010101010101010101010101010101010101010101010101010101"
                      ],
                      "gas_price": 1,
                      "timestamp": "2020-11-17T00:39:24.072Z",
                      "ttl": "1h"
                    },
                    "payment": {
                      "StoredContractByName": {
                        "args": [
                          [
                            "amount",
                            {
                              "bytes": "E8030000",
                              "cl_type": "I32",
                              "parsed": 1000
                            }
                          ]
                        ],
                        "entry_point": "example-entry-point",
                        "name": "casper-example"
                      }
                    },
                    "session": {
                      "Transfer": {
                        "args": [
                          [
                            "amount",
                            {
                              "bytes": "E8030000",
                              "cl_type": "I32",
                              "parsed": 1000
                            }
                          ]
                        ]
                      }
                    }
                  },
                  "execution_results": [
                    {
<<<<<<< HEAD
                      "block_hash": "be8a9E156A89dEca32f6322c5546738f3B9f5C62C5945a044d7043bC814f156e",
=======
                      "block_hash": "13c2d7a68ecdd4b74bf4393c88915c836c863fc4bf11d7f2bd930a1bbccacdcb",
>>>>>>> 7d6100b3
                      "result": {
                        "Success": {
                          "cost": "123456",
                          "effect": {
                            "operations": [
                              {
                                "key": "account-hash-2c4a11c062a8a337bfc97e27fd66291caeb2c65865dcb5d3ef3759c4c97efecb",
                                "kind": "Write"
                              },
                              {
                                "key": "deploy-af684263911154d26fa05be9963171802801a0b6aff8f199b7391eacb8edc9e1",
                                "kind": "Read"
                              }
                            ],
                            "transforms": [
                              {
                                "key": "uref-2c4a11c062a8a337bfc97e27fd66291caeb2c65865dcb5d3ef3759c4c97efecb-007",
                                "transform": {
                                  "AddUInt64": 8
                                }
                              },
                              {
                                "key": "deploy-af684263911154d26fa05be9963171802801a0b6aff8f199b7391eacb8edc9e1",
                                "transform": "Identity"
                              }
                            ]
                          },
                          "transfers": [
                            "transfer-5959595959595959595959595959595959595959595959595959595959595959",
                            "transfer-8282828282828282828282828282828282828282828282828282828282828282"
                          ]
                        }
                      }
                    }
                  ]
                }
              }
            }
          ],
          "name": "info_get_deploy",
          "params": [
            {
              "name": "deploy_hash",
              "required": true,
              "schema": {
                "$ref": "#/components/schemas/DeployHash",
                "description": "The deploy hash."
              }
            }
          ],
          "result": {
            "name": "info_get_deploy_result",
            "schema": {
              "additionalProperties": false,
              "description": "Result for \"info_get_deploy\" RPC response.",
              "properties": {
                "api_version": {
                  "description": "The RPC API version.",
                  "type": "string"
                },
                "deploy": {
                  "$ref": "#/components/schemas/Deploy",
                  "description": "The deploy."
                },
                "execution_results": {
                  "description": "The map of block hash to execution result.",
                  "items": {
                    "$ref": "#/components/schemas/JsonExecutionResult"
                  },
                  "type": "array"
                }
              },
              "required": [
                "api_version",
                "deploy",
                "execution_results"
              ],
              "type": "object"
            }
          },
          "summary": "returns a Deploy from the network"
        },
        {
          "examples": [
            {
              "name": "state_get_account_info_example",
              "params": [
                {
                  "name": "block_identifier",
                  "value": {
<<<<<<< HEAD
                    "Hash": "be8a9E156A89dEca32f6322c5546738f3B9f5C62C5945a044d7043bC814f156e"
=======
                    "Hash": "13c2d7a68ecdd4b74bf4393c88915c836c863fc4bf11d7f2bd930a1bbccacdcb"
>>>>>>> 7d6100b3
                  }
                },
                {
                  "name": "public_key",
                  "value": "013b6a27BCceB6a42D62A3a8d02A6f0D73653215771De243a63ac048a18b59da29"
                }
              ],
              "result": {
                "name": "state_get_account_info_example_result",
                "value": {
                  "account": {
                    "account_hash": "account-hash-e94daAFf79C2ab8D9C31D9c3058d7D0A0dd31204A5638DC1451Fa67b2E3Fb88C",
                    "action_thresholds": {
                      "deployment": 1,
                      "key_management": 1
                    },
                    "associated_keys": [
                      {
                        "account_hash": "account-hash-e94daAFf79C2ab8D9C31D9c3058d7D0A0dd31204A5638DC1451Fa67b2E3Fb88C",
                        "weight": 1
                      }
                    ],
                    "main_purse": "uref-09480c3248ef76B603d386f3F4f8a5F87F597D4EAffd475433f861aF187AB5Db-007",
                    "named_keys": []
                  },
                  "api_version": "1.3.2",
                  "merkle_proof": "01000000006ef2e0949ac76e55812421f755abe129b6244fe7168b77f47a72536147614625016ef2e0949ac76e55812421f755abe129b6244fe7168b77f47a72536147614625000000003529cde5c621f857f75f3810611eb4af3f998caaa9d4a3413cf799f99c67db0307010000006ef2e0949ac76e55812421f755abe129b6244fe7168b77f47a7253614761462501010102000000006e06000000000074769d28aac597a36a03a932d4b43e4f10bf0403ee5c41dd035102553f5773631200b9e173e8f05361b681513c14e25e3138639eb03232581db7557c9e8dbbc83ce94500226a9a7fe4f2b7b88d5103a4fc7400f02bf89c860c9ccdd56951a2afe9be0e0267006d820fb5676eb2960e15722f7725f3f8f41030078f8b2e44bf0dc03f71b176d6e800dc5ae9805068c5be6da1a90b2528ee85db0609cc0fb4bd60bbd559f497a98b67f500e1e3e846592f4918234647fca39830b7e1e6ad6f5b7a99b39af823d82ba1873d000003000000010186ff500f287e9b53f823ae1582b1fa429dfede28015125fd233a31ca04d5012002015cc42669a55467a1fdf49750772bfc1aed59b9b085558eb81510e9b015a7c83b0301e3cf4a34b1db6bfa58808b686cb8fe21ebe0c1bcbcee522649d2b135fe510fe3"
                }
              }
            }
          ],
          "name": "state_get_account_info",
          "params": [
            {
              "name": "public_key",
              "required": true,
              "schema": {
                "$ref": "#/components/schemas/PublicKey",
                "description": "The public key of the Account."
              }
            },
            {
              "name": "block_identifier",
              "required": false,
              "schema": {
                "anyOf": [
                  {
                    "$ref": "#/components/schemas/BlockIdentifier"
                  },
                  {
                    "type": "null"
                  }
                ],
                "description": "The block identifier."
              }
            }
          ],
          "result": {
            "name": "state_get_account_info_result",
            "schema": {
              "additionalProperties": false,
              "description": "Result for \"state_get_account_info\" RPC response.",
              "properties": {
                "account": {
                  "$ref": "#/components/schemas/Account",
                  "description": "The account."
                },
                "api_version": {
                  "description": "The RPC API version.",
                  "type": "string"
                },
                "merkle_proof": {
                  "description": "The merkle proof.",
                  "type": "string"
                }
              },
              "required": [
                "account",
                "api_version",
                "merkle_proof"
              ],
              "type": "object"
            }
          },
          "summary": "returns an Account from the network"
        },
        {
          "examples": [
            {
              "name": "state_get_dictionary_item_example",
              "params": [
                {
                  "name": "dictionary_identifier",
                  "value": {
                    "URef": {
                      "dictionary_item_key": "a_unique_entry_identifier",
                      "seed_uref": "uref-09480c3248ef76b603d386f3f4f8a5f87f597d4eaffd475433f861af187ab5db-007"
                    }
                  }
                },
                {
                  "name": "state_root_hash",
                  "value": "0808080808080808080808080808080808080808080808080808080808080808"
                }
              ],
              "result": {
                "name": "state_get_dictionary_item_example_result",
                "value": {
                  "api_version": "1.3.2",
                  "dictionary_key": "dictionary-67518854aa916c97d4e53df8570c8217ccc259da2721b692102d76acd0ee8d1f",
                  "merkle_proof": "01000000006ef2e0949ac76e55812421f755abe129b6244fe7168b77f47a72536147614625016ef2e0949ac76e55812421f755abe129b6244fe7168b77f47a72536147614625000000003529cde5c621f857f75f3810611eb4af3f998caaa9d4a3413cf799f99c67db0307010000006ef2e0949ac76e55812421f755abe129b6244fe7168b77f47a7253614761462501010102000000006e06000000000074769d28aac597a36a03a932d4b43e4f10bf0403ee5c41dd035102553f5773631200b9e173e8f05361b681513c14e25e3138639eb03232581db7557c9e8dbbc83ce94500226a9a7fe4f2b7b88d5103a4fc7400f02bf89c860c9ccdd56951a2afe9be0e0267006d820fb5676eb2960e15722f7725f3f8f41030078f8b2e44bf0dc03f71b176d6e800dc5ae9805068c5be6da1a90b2528ee85db0609cc0fb4bd60bbd559f497a98b67f500e1e3e846592f4918234647fca39830b7e1e6ad6f5b7a99b39af823d82ba1873d000003000000010186ff500f287e9b53f823ae1582b1fa429dfede28015125fd233a31ca04d5012002015cc42669a55467a1fdf49750772bfc1aed59b9b085558eb81510e9b015a7c83b0301e3cf4a34b1db6bfa58808b686cb8fe21ebe0c1bcbcee522649d2b135fe510fe3",
                  "stored_value": {
                    "CLValue": {
                      "bytes": "0100000000000000",
                      "cl_type": "U64",
                      "parsed": 1
                    }
                  }
                }
              }
            }
          ],
          "name": "state_get_dictionary_item",
          "params": [
            {
              "name": "state_root_hash",
              "required": true,
              "schema": {
                "$ref": "#/components/schemas/Digest",
                "description": "Hash of the state root"
              }
            },
            {
              "name": "dictionary_identifier",
              "required": true,
              "schema": {
                "$ref": "#/components/schemas/DictionaryIdentifier",
                "description": "The Dictionary query identifier."
              }
            }
          ],
          "result": {
            "name": "state_get_dictionary_item_result",
            "schema": {
              "additionalProperties": false,
              "description": "Result for \"state_get_dictionary_item\" RPC response.",
              "properties": {
                "api_version": {
                  "description": "The RPC API version.",
                  "type": "string"
                },
                "dictionary_key": {
                  "description": "The key under which the value is stored.",
                  "type": "string"
                },
                "merkle_proof": {
                  "description": "The merkle proof.",
                  "type": "string"
                },
                "stored_value": {
                  "$ref": "#/components/schemas/StoredValue",
                  "description": "The stored value."
                }
              },
              "required": [
                "api_version",
                "dictionary_key",
                "merkle_proof",
                "stored_value"
              ],
              "type": "object"
            }
          },
          "summary": "returns an item from a Dictionary"
        },
        {
          "examples": [
            {
              "name": "query_global_state_example",
              "params": [
                {
                  "name": "key",
                  "value": "deploy-af684263911154d26fa05be9963171802801a0b6aff8f199b7391eacb8edc9e1"
                },
                {
                  "name": "path",
                  "value": []
                },
                {
                  "name": "state_identifier",
                  "value": {
<<<<<<< HEAD
                    "BlockHash": "be8a9E156A89dEca32f6322c5546738f3B9f5C62C5945a044d7043bC814f156e"
=======
                    "BlockHash": "13c2d7a68ecdd4b74bf4393c88915c836c863fc4bf11d7f2bd930a1bbccacdcb"
>>>>>>> 7d6100b3
                  }
                }
              ],
              "result": {
                "name": "query_global_state_example_result",
                "value": {
                  "api_version": "1.3.2",
                  "block_header": {
<<<<<<< HEAD
                    "accumulated_seed": "AC979f51525CFD979b14aA7Dc0737c5154eABE0db9280EcEaa8DC8D2905B20D5",
                    "body_hash": "7C8b1a0fa3E3055909220d15e48B721D48904A23FB2e20FD428a8F119FbA0a1a",
=======
                    "accumulated_seed": "ac979f51525cfd979b14aa7dc0737c5154eabe0db9280eceaa8dc8d2905b20d5",
                    "body_hash": "cd502c5393a3c8b66d6979ad7857507c9baf5a8ba16ba99c28378d3a970fff42",
>>>>>>> 7d6100b3
                    "era_end": {
                      "era_report": {
                        "equivocators": [
                          "013b6a27BCceB6a42D62A3a8d02A6f0D73653215771De243a63ac048a18b59da29"
                        ],
                        "inactive_validators": [
                          "018139770eA87D175F56a35466c34c7EccCb8d8A91B4ee37A25df60f5b8Fc9B394"
                        ],
                        "rewards": [
                          {
                            "amount": 1000,
                            "validator": "018A88e3dd7409f195Fd52dB2d3CBa5d72CA6709bF1d94121BF3748801b40F6f5c"
                          }
                        ]
                      },
                      "next_era_validator_weights": [
                        {
                          "validator": "016E7A1cDd29b0B78fD13AF4c5598feff4ef2A97166E3ca6f2E4fBfcCD80505bf1",
                          "weight": "456"
                        },
                        {
                          "validator": "018a875fFf1eb38451577aCD5aFeE405456568dd7c89e090863a0557bc7AF49f17",
                          "weight": "789"
                        },
                        {
                          "validator": "01d9BF2148748a85C89dA5AAd8Ee0b0fc2d105FD39d41a4c796536354F0Ae2900C",
                          "weight": "123"
                        }
                      ]
                    },
                    "era_id": 1,
                    "height": 10,
                    "parent_hash": "0707070707070707070707070707070707070707070707070707070707070707",
                    "protocol_version": "1.0.0",
                    "random_bit": true,
                    "state_root_hash": "0808080808080808080808080808080808080808080808080808080808080808",
                    "timestamp": "2020-11-17T00:39:24.072Z"
                  },
                  "merkle_proof": "01000000006ef2e0949ac76e55812421f755abe129b6244fe7168b77f47a72536147614625016ef2e0949ac76e55812421f755abe129b6244fe7168b77f47a72536147614625000000003529cde5c621f857f75f3810611eb4af3f998caaa9d4a3413cf799f99c67db0307010000006ef2e0949ac76e55812421f755abe129b6244fe7168b77f47a7253614761462501010102000000006e06000000000074769d28aac597a36a03a932d4b43e4f10bf0403ee5c41dd035102553f5773631200b9e173e8f05361b681513c14e25e3138639eb03232581db7557c9e8dbbc83ce94500226a9a7fe4f2b7b88d5103a4fc7400f02bf89c860c9ccdd56951a2afe9be0e0267006d820fb5676eb2960e15722f7725f3f8f41030078f8b2e44bf0dc03f71b176d6e800dc5ae9805068c5be6da1a90b2528ee85db0609cc0fb4bd60bbd559f497a98b67f500e1e3e846592f4918234647fca39830b7e1e6ad6f5b7a99b39af823d82ba1873d000003000000010186ff500f287e9b53f823ae1582b1fa429dfede28015125fd233a31ca04d5012002015cc42669a55467a1fdf49750772bfc1aed59b9b085558eb81510e9b015a7c83b0301e3cf4a34b1db6bfa58808b686cb8fe21ebe0c1bcbcee522649d2b135fe510fe3",
                  "stored_value": {
                    "Account": {
                      "account_hash": "account-hash-e94daAFf79C2ab8D9C31D9c3058d7D0A0dd31204A5638DC1451Fa67b2E3Fb88C",
                      "action_thresholds": {
                        "deployment": 1,
                        "key_management": 1
                      },
                      "associated_keys": [
                        {
                          "account_hash": "account-hash-e94daAFf79C2ab8D9C31D9c3058d7D0A0dd31204A5638DC1451Fa67b2E3Fb88C",
                          "weight": 1
                        }
                      ],
                      "main_purse": "uref-09480c3248ef76B603d386f3F4f8a5F87F597D4EAffd475433f861aF187AB5Db-007",
                      "named_keys": []
                    }
                  }
                }
              }
            }
          ],
          "name": "query_global_state",
          "params": [
            {
              "name": "state_identifier",
              "required": true,
              "schema": {
                "$ref": "#/components/schemas/GlobalStateIdentifier",
                "description": "The identifier used for the query."
              }
            },
            {
              "name": "key",
              "required": true,
              "schema": {
                "description": "`casper_types::Key` as formatted string.",
                "type": "string"
              }
            },
            {
              "name": "path",
              "required": false,
              "schema": {
                "default": [],
                "description": "The path components starting from the key as base.",
                "items": {
                  "type": "string"
                },
                "type": "array"
              }
            }
          ],
          "result": {
            "name": "query_global_state_result",
            "schema": {
              "additionalProperties": false,
              "description": "Result for \"query_global_state\" RPC response.",
              "properties": {
                "api_version": {
                  "description": "The RPC API version.",
                  "type": "string"
                },
                "block_header": {
                  "anyOf": [
                    {
                      "$ref": "#/components/schemas/JsonBlockHeader"
                    },
                    {
                      "type": "null"
                    }
                  ],
                  "description": "The block header if a Block hash was provided."
                },
                "merkle_proof": {
                  "description": "The merkle proof.",
                  "type": "string"
                },
                "stored_value": {
                  "$ref": "#/components/schemas/StoredValue",
                  "description": "The stored value."
                }
              },
              "required": [
                "api_version",
                "merkle_proof",
                "stored_value"
              ],
              "type": "object"
            }
          },
          "summary": "a query to global state using either a Block hash or state root hash"
        },
        {
          "examples": [
            {
              "name": "info_get_peers_example",
              "params": [],
              "result": {
                "name": "info_get_peers_example_result",
                "value": {
                  "api_version": "1.3.2",
                  "peers": [
                    {
                      "address": "127.0.0.1:54321",
                      "node_id": "tls:0101..0101"
                    }
                  ]
                }
              }
            }
          ],
          "name": "info_get_peers",
          "params": [],
          "result": {
            "name": "info_get_peers_result",
            "schema": {
              "additionalProperties": false,
              "description": "Result for \"info_get_peers\" RPC response.",
              "properties": {
                "api_version": {
                  "description": "The RPC API version.",
                  "type": "string"
                },
                "peers": {
                  "$ref": "#/components/schemas/PeersMap",
                  "description": "The node ID and network address of each connected peer."
                }
              },
              "required": [
                "api_version",
                "peers"
              ],
              "type": "object"
            }
          },
          "summary": "returns a list of peers connected to the node"
        },
        {
          "examples": [
            {
              "name": "info_get_status_example",
              "params": [],
              "result": {
                "name": "info_get_status_example_result",
                "value": {
                  "api_version": "1.3.2",
                  "build_version": "1.0.0-xxxxxxxxx@DEBUG",
                  "chainspec_name": "casper-example",
                  "last_added_block_info": {
                    "creator": "01d9BF2148748a85C89dA5AAd8Ee0b0fc2d105FD39d41a4c796536354F0Ae2900C",
                    "era_id": 1,
<<<<<<< HEAD
                    "hash": "be8a9E156A89dEca32f6322c5546738f3B9f5C62C5945a044d7043bC814f156e",
=======
                    "hash": "13c2d7a68ecdd4b74bf4393c88915c836c863fc4bf11d7f2bd930a1bbccacdcb",
>>>>>>> 7d6100b3
                    "height": 10,
                    "state_root_hash": "0808080808080808080808080808080808080808080808080808080808080808",
                    "timestamp": "2020-11-17T00:39:24.072Z"
                  },
                  "next_upgrade": {
                    "activation_point": 42,
                    "protocol_version": "2.0.1"
                  },
                  "our_public_signing_key": "01d9BF2148748a85C89dA5AAd8Ee0b0fc2d105FD39d41a4c796536354F0Ae2900C",
                  "peers": [
                    {
                      "address": "127.0.0.1:54321",
                      "node_id": "tls:0101..0101"
                    }
                  ],
                  "round_length": "1m 5s 536ms",
                  "starting_state_root_hash": "0202020202020202020202020202020202020202020202020202020202020202",
                  "uptime": "13s"
                }
              }
            }
          ],
          "name": "info_get_status",
          "params": [],
          "result": {
            "name": "info_get_status_result",
            "schema": {
              "additionalProperties": false,
              "description": "Result for \"info_get_status\" RPC response.",
              "properties": {
                "api_version": {
                  "description": "The RPC API version.",
                  "type": "string"
                },
                "build_version": {
                  "description": "The compiled node version.",
                  "type": "string"
                },
                "chainspec_name": {
                  "description": "The chainspec name.",
                  "type": "string"
                },
                "last_added_block_info": {
                  "anyOf": [
                    {
                      "$ref": "#/components/schemas/MinimalBlockInfo"
                    },
                    {
                      "type": "null"
                    }
                  ],
                  "description": "The minimal info of the last block from the linear chain."
                },
                "next_upgrade": {
                  "anyOf": [
                    {
                      "$ref": "#/components/schemas/NextUpgrade"
                    },
                    {
                      "type": "null"
                    }
                  ],
                  "description": "Information about the next scheduled upgrade."
                },
                "our_public_signing_key": {
                  "anyOf": [
                    {
                      "$ref": "#/components/schemas/PublicKey"
                    },
                    {
                      "type": "null"
                    }
                  ],
                  "description": "Our public signing key."
                },
                "peers": {
                  "$ref": "#/components/schemas/PeersMap",
                  "description": "The node ID and network address of each connected peer."
                },
                "round_length": {
                  "anyOf": [
                    {
                      "$ref": "#/components/schemas/TimeDiff"
                    },
                    {
                      "type": "null"
                    }
                  ],
                  "description": "The next round length if this node is a validator."
                },
                "starting_state_root_hash": {
                  "$ref": "#/components/schemas/Digest",
                  "description": "The state root hash used at the start of the current session."
                },
                "uptime": {
                  "$ref": "#/components/schemas/TimeDiff",
                  "description": "Time that passed since the node has started."
                }
              },
              "required": [
                "api_version",
                "build_version",
                "chainspec_name",
                "peers",
                "starting_state_root_hash",
                "uptime"
              ],
              "type": "object"
            }
          },
          "summary": "returns the current status of the node"
        },
        {
          "examples": [
            {
              "name": "info_get_validator_changes_example",
              "params": [],
              "result": {
                "name": "info_get_validator_changes_example_result",
                "value": {
                  "api_version": "1.3.2",
                  "changes": [
                    {
                      "public_key": "01d9BF2148748a85C89dA5AAd8Ee0b0fc2d105FD39d41a4c796536354F0Ae2900C",
                      "status_changes": [
                        {
                          "era_id": 1,
                          "validator_change": "Added"
                        }
                      ]
                    }
                  ]
                }
              }
            }
          ],
          "name": "info_get_validator_changes",
          "params": [],
          "result": {
            "name": "info_get_validator_changes_result",
            "schema": {
              "additionalProperties": false,
              "description": "Result for the \"info_get_validator_changes\" RPC.",
              "properties": {
                "api_version": {
                  "description": "The RPC API version.",
                  "type": "string"
                },
                "changes": {
                  "description": "The validators' status changes.",
                  "items": {
                    "$ref": "#/components/schemas/JsonValidatorChanges"
                  },
                  "type": "array"
                }
              },
              "required": [
                "api_version",
                "changes"
              ],
              "type": "object"
            }
          },
          "summary": "returns status changes of active validators"
        },
        {
          "examples": [
            {
              "name": "chain_get_block_example",
              "params": [
                {
                  "name": "block_identifier",
                  "value": {
<<<<<<< HEAD
                    "Hash": "be8a9E156A89dEca32f6322c5546738f3B9f5C62C5945a044d7043bC814f156e"
=======
                    "Hash": "13c2d7a68ecdd4b74bf4393c88915c836c863fc4bf11d7f2bd930a1bbccacdcb"
>>>>>>> 7d6100b3
                  }
                }
              ],
              "result": {
                "name": "chain_get_block_example_result",
                "value": {
                  "api_version": "1.3.2",
                  "block": {
                    "body": {
<<<<<<< HEAD
                      "deploy_hashes": [
                        "5C9B3B099c1378aa8E4A5F07F59Ff1fCdC69A83179427C7e67AE0377d94D93Fa"
                      ],
                      "proposer": "01d9BF2148748a85C89dA5AAd8Ee0b0fc2d105FD39d41a4c796536354F0Ae2900C",
                      "transfer_hashes": []
                    },
                    "hash": "be8a9E156A89dEca32f6322c5546738f3B9f5C62C5945a044d7043bC814f156e",
                    "header": {
                      "accumulated_seed": "AC979f51525CFD979b14aA7Dc0737c5154eABE0db9280EcEaa8DC8D2905B20D5",
                      "body_hash": "7C8b1a0fa3E3055909220d15e48B721D48904A23FB2e20FD428a8F119FbA0a1a",
=======
                      "deploy_hashes": [],
                      "proposer": "01d9bf2148748a85c89da5aad8ee0b0fc2d105fd39d41a4c796536354f0ae2900c",
                      "transfer_hashes": [
                        "5c9b3b099c1378aa8e4a5f07f59ff1fcdc69a83179427c7e67ae0377d94d93fa"
                      ]
                    },
                    "hash": "13c2d7a68ecdd4b74bf4393c88915c836c863fc4bf11d7f2bd930a1bbccacdcb",
                    "header": {
                      "accumulated_seed": "ac979f51525cfd979b14aa7dc0737c5154eabe0db9280eceaa8dc8d2905b20d5",
                      "body_hash": "cd502c5393a3c8b66d6979ad7857507c9baf5a8ba16ba99c28378d3a970fff42",
>>>>>>> 7d6100b3
                      "era_end": {
                        "era_report": {
                          "equivocators": [
                            "013b6a27BCceB6a42D62A3a8d02A6f0D73653215771De243a63ac048a18b59da29"
                          ],
                          "inactive_validators": [
                            "018139770eA87D175F56a35466c34c7EccCb8d8A91B4ee37A25df60f5b8Fc9B394"
                          ],
                          "rewards": [
                            {
                              "amount": 1000,
                              "validator": "018A88e3dd7409f195Fd52dB2d3CBa5d72CA6709bF1d94121BF3748801b40F6f5c"
                            }
                          ]
                        },
                        "next_era_validator_weights": [
                          {
                            "validator": "016E7A1cDd29b0B78fD13AF4c5598feff4ef2A97166E3ca6f2E4fBfcCD80505bf1",
                            "weight": "456"
                          },
                          {
                            "validator": "018a875fFf1eb38451577aCD5aFeE405456568dd7c89e090863a0557bc7AF49f17",
                            "weight": "789"
                          },
                          {
                            "validator": "01d9BF2148748a85C89dA5AAd8Ee0b0fc2d105FD39d41a4c796536354F0Ae2900C",
                            "weight": "123"
                          }
                        ]
                      },
                      "era_id": 1,
                      "height": 10,
                      "parent_hash": "0707070707070707070707070707070707070707070707070707070707070707",
                      "protocol_version": "1.0.0",
                      "random_bit": true,
                      "state_root_hash": "0808080808080808080808080808080808080808080808080808080808080808",
                      "timestamp": "2020-11-17T00:39:24.072Z"
                    },
                    "proofs": [
                      {
<<<<<<< HEAD
                        "public_key": "01d9BF2148748a85C89dA5AAd8Ee0b0fc2d105FD39d41a4c796536354F0Ae2900C",
                        "signature": "01D8bc9E4C1877daBe5F82C22BF7F53d6d652B3098fE10AddF5C981f0F2171215c0E55f4b6Aca1aa92f2eE6B1884E077A89557e6BC8cC7D6Cfc1Aa29b38e2b5704"
=======
                        "public_key": "01d9bf2148748a85c89da5aad8ee0b0fc2d105fd39d41a4c796536354f0ae2900c",
                        "signature": "016291a7b2689e2edcc6e79030be50edd02f9bd7d809921ae2654012f808c7b9a0f125bc32d6aa610cbd012395a9832ccfaa9262023339f1db71ca073a13bb9707"
>>>>>>> 7d6100b3
                      }
                    ]
                  }
                }
              }
            }
          ],
          "name": "chain_get_block",
          "params": [
            {
              "name": "block_identifier",
              "required": false,
              "schema": {
                "$ref": "#/components/schemas/BlockIdentifier",
                "description": "The block hash."
              }
            }
          ],
          "result": {
            "name": "chain_get_block_result",
            "schema": {
              "additionalProperties": false,
              "description": "Result for \"chain_get_block\" RPC response.",
              "properties": {
                "api_version": {
                  "description": "The RPC API version.",
                  "type": "string"
                },
                "block": {
                  "anyOf": [
                    {
                      "$ref": "#/components/schemas/JsonBlock"
                    },
                    {
                      "type": "null"
                    }
                  ],
                  "description": "The block, if found."
                }
              },
              "required": [
                "api_version"
              ],
              "type": "object"
            }
          },
          "summary": "returns a Block from the network"
        },
        {
          "examples": [
            {
              "name": "chain_get_block_transfers_example",
              "params": [
                {
                  "name": "block_identifier",
                  "value": {
<<<<<<< HEAD
                    "Hash": "be8a9E156A89dEca32f6322c5546738f3B9f5C62C5945a044d7043bC814f156e"
=======
                    "Hash": "13c2d7a68ecdd4b74bf4393c88915c836c863fc4bf11d7f2bd930a1bbccacdcb"
>>>>>>> 7d6100b3
                  }
                }
              ],
              "result": {
                "name": "chain_get_block_transfers_example_result",
                "value": {
                  "api_version": "1.3.2",
<<<<<<< HEAD
                  "block_hash": "be8a9E156A89dEca32f6322c5546738f3B9f5C62C5945a044d7043bC814f156e",
=======
                  "block_hash": "13c2d7a68ecdd4b74bf4393c88915c836c863fc4bf11d7f2bd930a1bbccacdcb",
>>>>>>> 7d6100b3
                  "transfers": [
                    {
                      "amount": "0",
                      "deploy_hash": "0000000000000000000000000000000000000000000000000000000000000000",
                      "from": "account-hash-0000000000000000000000000000000000000000000000000000000000000000",
                      "gas": "0",
                      "id": null,
                      "source": "uref-0000000000000000000000000000000000000000000000000000000000000000-000",
                      "target": "uref-0000000000000000000000000000000000000000000000000000000000000000-000",
                      "to": null
                    }
                  ]
                }
              }
            }
          ],
          "name": "chain_get_block_transfers",
          "params": [
            {
              "name": "block_identifier",
              "required": false,
              "schema": {
                "$ref": "#/components/schemas/BlockIdentifier",
                "description": "The block hash."
              }
            }
          ],
          "result": {
            "name": "chain_get_block_transfers_result",
            "schema": {
              "additionalProperties": false,
              "description": "Result for \"chain_get_block_transfers\" RPC response.",
              "properties": {
                "api_version": {
                  "description": "The RPC API version.",
                  "type": "string"
                },
                "block_hash": {
                  "anyOf": [
                    {
                      "$ref": "#/components/schemas/BlockHash"
                    },
                    {
                      "type": "null"
                    }
                  ],
                  "description": "The block hash, if found."
                },
                "transfers": {
                  "description": "The block's transfers, if found.",
                  "items": {
                    "$ref": "#/components/schemas/Transfer"
                  },
                  "type": [
                    "array",
                    "null"
                  ]
                }
              },
              "required": [
                "api_version"
              ],
              "type": "object"
            }
          },
          "summary": "returns all transfers for a Block from the network"
        },
        {
          "examples": [
            {
              "name": "chain_get_state_root_hash_example",
              "params": [
                {
                  "name": "block_identifier",
                  "value": {
                    "Height": 10
                  }
                }
              ],
              "result": {
                "name": "chain_get_state_root_hash_example_result",
                "value": {
                  "api_version": "1.3.2",
                  "state_root_hash": "0808080808080808080808080808080808080808080808080808080808080808"
                }
              }
            }
          ],
          "name": "chain_get_state_root_hash",
          "params": [
            {
              "name": "block_identifier",
              "required": false,
              "schema": {
                "$ref": "#/components/schemas/BlockIdentifier",
                "description": "The block hash."
              }
            }
          ],
          "result": {
            "name": "chain_get_state_root_hash_result",
            "schema": {
              "additionalProperties": false,
              "description": "Result for \"chain_get_state_root_hash\" RPC response.",
              "properties": {
                "api_version": {
                  "description": "The RPC API version.",
                  "type": "string"
                },
                "state_root_hash": {
                  "anyOf": [
                    {
                      "$ref": "#/components/schemas/Digest"
                    },
                    {
                      "type": "null"
                    }
                  ],
                  "description": "Hex-encoded hash of the state root."
                }
              },
              "required": [
                "api_version"
              ],
              "type": "object"
            }
          },
          "summary": "returns a state root hash at a given Block"
        },
        {
          "examples": [
            {
              "name": "state_get_item_example",
              "params": [
                {
                  "name": "key",
                  "value": "deploy-af684263911154d26fa05be9963171802801a0b6aff8f199b7391eacb8edc9e1"
                },
                {
                  "name": "path",
                  "value": [
                    "inner"
                  ]
                },
                {
                  "name": "state_root_hash",
                  "value": "0808080808080808080808080808080808080808080808080808080808080808"
                }
              ],
              "result": {
                "name": "state_get_item_example_result",
                "value": {
                  "api_version": "1.3.2",
                  "merkle_proof": "01000000006ef2e0949ac76e55812421f755abe129b6244fe7168b77f47a72536147614625016ef2e0949ac76e55812421f755abe129b6244fe7168b77f47a72536147614625000000003529cde5c621f857f75f3810611eb4af3f998caaa9d4a3413cf799f99c67db0307010000006ef2e0949ac76e55812421f755abe129b6244fe7168b77f47a7253614761462501010102000000006e06000000000074769d28aac597a36a03a932d4b43e4f10bf0403ee5c41dd035102553f5773631200b9e173e8f05361b681513c14e25e3138639eb03232581db7557c9e8dbbc83ce94500226a9a7fe4f2b7b88d5103a4fc7400f02bf89c860c9ccdd56951a2afe9be0e0267006d820fb5676eb2960e15722f7725f3f8f41030078f8b2e44bf0dc03f71b176d6e800dc5ae9805068c5be6da1a90b2528ee85db0609cc0fb4bd60bbd559f497a98b67f500e1e3e846592f4918234647fca39830b7e1e6ad6f5b7a99b39af823d82ba1873d000003000000010186ff500f287e9b53f823ae1582b1fa429dfede28015125fd233a31ca04d5012002015cc42669a55467a1fdf49750772bfc1aed59b9b085558eb81510e9b015a7c83b0301e3cf4a34b1db6bfa58808b686cb8fe21ebe0c1bcbcee522649d2b135fe510fe3",
                  "stored_value": {
                    "CLValue": {
                      "bytes": "0100000000000000",
                      "cl_type": "U64",
                      "parsed": 1
                    }
                  }
                }
              }
            }
          ],
          "name": "state_get_item",
          "params": [
            {
              "name": "state_root_hash",
              "required": true,
              "schema": {
                "$ref": "#/components/schemas/Digest",
                "description": "Hash of the state root."
              }
            },
            {
              "name": "key",
              "required": true,
              "schema": {
                "description": "`casper_types::Key` as formatted string.",
                "type": "string"
              }
            },
            {
              "name": "path",
              "required": false,
              "schema": {
                "default": [],
                "description": "The path components starting from the key as base.",
                "items": {
                  "type": "string"
                },
                "type": "array"
              }
            }
          ],
          "result": {
            "name": "state_get_item_result",
            "schema": {
              "additionalProperties": false,
              "description": "Result for \"state_get_item\" RPC response.",
              "properties": {
                "api_version": {
                  "description": "The RPC API version.",
                  "type": "string"
                },
                "merkle_proof": {
                  "description": "The merkle proof.",
                  "type": "string"
                },
                "stored_value": {
                  "$ref": "#/components/schemas/StoredValue",
                  "description": "The stored value."
                }
              },
              "required": [
                "api_version",
                "merkle_proof",
                "stored_value"
              ],
              "type": "object"
            }
          },
          "summary": "returns a stored value from the network. This RPC is deprecated, use `query_global_state` instead."
        },
        {
          "examples": [
            {
              "name": "state_get_balance_example",
              "params": [
                {
                  "name": "purse_uref",
                  "value": "uref-09480c3248ef76b603d386f3f4f8a5f87f597d4eaffd475433f861af187ab5db-007"
                },
                {
                  "name": "state_root_hash",
                  "value": "0808080808080808080808080808080808080808080808080808080808080808"
                }
              ],
              "result": {
                "name": "state_get_balance_example_result",
                "value": {
                  "api_version": "1.3.2",
                  "balance_value": "123456",
                  "merkle_proof": "01000000006ef2e0949ac76e55812421f755abe129b6244fe7168b77f47a72536147614625016ef2e0949ac76e55812421f755abe129b6244fe7168b77f47a72536147614625000000003529cde5c621f857f75f3810611eb4af3f998caaa9d4a3413cf799f99c67db0307010000006ef2e0949ac76e55812421f755abe129b6244fe7168b77f47a7253614761462501010102000000006e06000000000074769d28aac597a36a03a932d4b43e4f10bf0403ee5c41dd035102553f5773631200b9e173e8f05361b681513c14e25e3138639eb03232581db7557c9e8dbbc83ce94500226a9a7fe4f2b7b88d5103a4fc7400f02bf89c860c9ccdd56951a2afe9be0e0267006d820fb5676eb2960e15722f7725f3f8f41030078f8b2e44bf0dc03f71b176d6e800dc5ae9805068c5be6da1a90b2528ee85db0609cc0fb4bd60bbd559f497a98b67f500e1e3e846592f4918234647fca39830b7e1e6ad6f5b7a99b39af823d82ba1873d000003000000010186ff500f287e9b53f823ae1582b1fa429dfede28015125fd233a31ca04d5012002015cc42669a55467a1fdf49750772bfc1aed59b9b085558eb81510e9b015a7c83b0301e3cf4a34b1db6bfa58808b686cb8fe21ebe0c1bcbcee522649d2b135fe510fe3"
                }
              }
            }
          ],
          "name": "state_get_balance",
          "params": [
            {
              "name": "state_root_hash",
              "required": true,
              "schema": {
                "$ref": "#/components/schemas/Digest",
                "description": "The hash of state root."
              }
            },
            {
              "name": "purse_uref",
              "required": true,
              "schema": {
                "description": "Formatted URef.",
                "type": "string"
              }
            }
          ],
          "result": {
            "name": "state_get_balance_result",
            "schema": {
              "additionalProperties": false,
              "description": "Result for \"state_get_balance\" RPC response.",
              "properties": {
                "api_version": {
                  "description": "The RPC API version.",
                  "type": "string"
                },
                "balance_value": {
                  "$ref": "#/components/schemas/U512",
                  "description": "The balance value."
                },
                "merkle_proof": {
                  "description": "The merkle proof.",
                  "type": "string"
                }
              },
              "required": [
                "api_version",
                "balance_value",
                "merkle_proof"
              ],
              "type": "object"
            }
          },
          "summary": "returns a purse's balance from the network"
        },
        {
          "examples": [
            {
              "name": "chain_get_era_info_by_switch_block_example",
              "params": [
                {
                  "name": "block_identifier",
                  "value": {
<<<<<<< HEAD
                    "Hash": "be8a9E156A89dEca32f6322c5546738f3B9f5C62C5945a044d7043bC814f156e"
=======
                    "Hash": "13c2d7a68ecdd4b74bf4393c88915c836c863fc4bf11d7f2bd930a1bbccacdcb"
>>>>>>> 7d6100b3
                  }
                }
              ],
              "result": {
                "name": "chain_get_era_info_by_switch_block_example_result",
                "value": {
                  "api_version": "1.3.2",
                  "era_summary": {
<<<<<<< HEAD
                    "block_hash": "be8a9E156A89dEca32f6322c5546738f3B9f5C62C5945a044d7043bC814f156e",
=======
                    "block_hash": "13c2d7a68ecdd4b74bf4393c88915c836c863fc4bf11d7f2bd930a1bbccacdcb",
>>>>>>> 7d6100b3
                    "era_id": 42,
                    "merkle_proof": "01000000006ef2e0949ac76e55812421f755abe129b6244fe7168b77f47a72536147614625016ef2e0949ac76e55812421f755abe129b6244fe7168b77f47a72536147614625000000003529cde5c621f857f75f3810611eb4af3f998caaa9d4a3413cf799f99c67db0307010000006ef2e0949ac76e55812421f755abe129b6244fe7168b77f47a7253614761462501010102000000006e06000000000074769d28aac597a36a03a932d4b43e4f10bf0403ee5c41dd035102553f5773631200b9e173e8f05361b681513c14e25e3138639eb03232581db7557c9e8dbbc83ce94500226a9a7fe4f2b7b88d5103a4fc7400f02bf89c860c9ccdd56951a2afe9be0e0267006d820fb5676eb2960e15722f7725f3f8f41030078f8b2e44bf0dc03f71b176d6e800dc5ae9805068c5be6da1a90b2528ee85db0609cc0fb4bd60bbd559f497a98b67f500e1e3e846592f4918234647fca39830b7e1e6ad6f5b7a99b39af823d82ba1873d000003000000010186ff500f287e9b53f823ae1582b1fa429dfede28015125fd233a31ca04d5012002015cc42669a55467a1fdf49750772bfc1aed59b9b085558eb81510e9b015a7c83b0301e3cf4a34b1db6bfa58808b686cb8fe21ebe0c1bcbcee522649d2b135fe510fe3",
                    "state_root_hash": "0808080808080808080808080808080808080808080808080808080808080808",
                    "stored_value": {
                      "EraInfo": {
                        "seigniorage_allocations": [
                          {
                            "Delegator": {
                              "amount": "1000",
                              "delegator_public_key": "01e1B46A25baa8A5C28BEb3c9cFB79B572eFFa04076f00bEFA57eB70B016153F18",
                              "validator_public_key": "012a1732ADDc639EA43a89e25D3ad912E40232156dcAA4b9eDFc709F43D2FB0876"
                            }
                          },
                          {
                            "Validator": {
                              "amount": "2000",
                              "validator_public_key": "012a1732ADDc639EA43a89e25D3ad912E40232156dcAA4b9eDFc709F43D2FB0876"
                            }
                          }
                        ]
                      }
                    }
                  }
                }
              }
            }
          ],
          "name": "chain_get_era_info_by_switch_block",
          "params": [
            {
              "name": "block_identifier",
              "required": false,
              "schema": {
                "$ref": "#/components/schemas/BlockIdentifier",
                "description": "The block identifier."
              }
            }
          ],
          "result": {
            "name": "chain_get_era_info_by_switch_block_result",
            "schema": {
              "additionalProperties": false,
              "description": "Result for \"chain_get_era_info\" RPC response.",
              "properties": {
                "api_version": {
                  "description": "The RPC API version.",
                  "type": "string"
                },
                "era_summary": {
                  "anyOf": [
                    {
                      "$ref": "#/components/schemas/EraSummary"
                    },
                    {
                      "type": "null"
                    }
                  ],
                  "description": "The era summary."
                }
              },
              "required": [
                "api_version"
              ],
              "type": "object"
            }
          },
          "summary": "returns an EraInfo from the network"
        },
        {
          "examples": [
            {
              "name": "state_get_auction_info_example",
              "params": [
                {
                  "name": "block_identifier",
                  "value": {
<<<<<<< HEAD
                    "Hash": "be8a9E156A89dEca32f6322c5546738f3B9f5C62C5945a044d7043bC814f156e"
=======
                    "Hash": "13c2d7a68ecdd4b74bf4393c88915c836c863fc4bf11d7f2bd930a1bbccacdcb"
>>>>>>> 7d6100b3
                  }
                }
              ],
              "result": {
                "name": "state_get_auction_info_example_result",
                "value": {
                  "api_version": "1.3.2",
                  "auction_state": {
                    "bids": [
                      {
                        "bid": {
                          "bonding_purse": "uref-FaFafafaFAfaFafafAfaFAFAFaFafaFAFaFaFAfAfAfafaFAfafaFafafAFafaFa-007",
                          "delegation_rate": 0,
                          "delegators": [],
                          "inactive": false,
                          "staked_amount": "10"
                        },
                        "public_key": "01197F6B23E16C8532C6abC838fAcd5Ea789be0c76B2920334039Bfa8b3d368D61"
                      }
                    ],
                    "block_height": 10,
                    "era_validators": [
                      {
                        "era_id": 10,
                        "validator_weights": [
                          {
                            "public_key": "01197F6B23E16C8532C6abC838fAcd5Ea789be0c76B2920334039Bfa8b3d368D61",
                            "weight": "10"
                          }
                        ]
                      }
                    ],
                    "state_root_hash": "0B0B0B0b0B0b0B0b0B0b0b0b0b0b0B0b0b0B0B0b0b0b0b0b0b0b0b0b0b0B0b0b"
                  }
                }
              }
            }
          ],
          "name": "state_get_auction_info",
          "params": [
            {
              "name": "block_identifier",
              "required": false,
              "schema": {
                "$ref": "#/components/schemas/BlockIdentifier",
                "description": "The block identifier."
              }
            }
          ],
          "result": {
            "name": "state_get_auction_info_result",
            "schema": {
              "additionalProperties": false,
              "description": "Result for \"state_get_auction_info\" RPC response.",
              "properties": {
                "api_version": {
                  "description": "The RPC API version.",
                  "type": "string"
                },
                "auction_state": {
                  "$ref": "#/components/schemas/AuctionState",
                  "description": "The auction state."
                }
              },
              "required": [
                "api_version",
                "auction_state"
              ],
              "type": "object"
            }
          },
          "summary": "returns the bids and validators as of either a specific block (by height or hash), or the most recently added block"
        }
      ],
      "openrpc": "1.0.0-rc1",
      "servers": [
        {
          "name": "any Casper Network node",
          "url": "http://IP:PORT/rpc/"
        }
      ]
    }
  ],
  "type": "object",
  "properties": {
    "openrpc": {
      "type": "string"
    },
    "info": {
      "type": "object",
      "properties": {
        "version": {
          "type": "string"
        },
        "title": {
          "type": "string"
        },
        "description": {
          "type": "string"
        },
        "contact": {
          "type": "object",
          "properties": {
            "name": {
              "type": "string"
            },
            "url": {
              "type": "string"
            }
          }
        },
        "license": {
          "type": "object",
          "properties": {
            "name": {
              "type": "string"
            },
            "url": {
              "type": "string"
            }
          }
        }
      }
    },
    "servers": {
      "type": "array",
      "items": {
        "type": "object",
        "properties": {
          "name": {
            "type": "string"
          },
          "url": {
            "type": "string"
          }
        }
      }
    },
    "methods": {
      "type": "array",
      "items": true
    },
    "components": {
      "type": "object",
      "properties": {
        "schemas": {
          "type": "object",
          "additionalProperties": true
        }
      }
    }
  }
}<|MERGE_RESOLUTION|>--- conflicted
+++ resolved
@@ -2889,11 +2889,7 @@
                   },
                   "execution_results": [
                     {
-<<<<<<< HEAD
-                      "block_hash": "be8a9E156A89dEca32f6322c5546738f3B9f5C62C5945a044d7043bC814f156e",
-=======
-                      "block_hash": "13c2d7a68ecdd4b74bf4393c88915c836c863fc4bf11d7f2bd930a1bbccacdcb",
->>>>>>> 7d6100b3
+                      "block_hash": "13c2d7A68EcDd4B74bf4393C88915c836C863fC4bF11D7f2bD930A1BBCCAcdcb",
                       "result": {
                         "Success": {
                           "cost": "123456",
@@ -2984,11 +2980,7 @@
                 {
                   "name": "block_identifier",
                   "value": {
-<<<<<<< HEAD
-                    "Hash": "be8a9E156A89dEca32f6322c5546738f3B9f5C62C5945a044d7043bC814f156e"
-=======
-                    "Hash": "13c2d7a68ecdd4b74bf4393c88915c836c863fc4bf11d7f2bd930a1bbccacdcb"
->>>>>>> 7d6100b3
+                    "Hash": "13c2d7A68EcDd4B74bf4393C88915c836C863fC4bF11D7f2bD930A1BBCCAcdcb"
                   }
                 },
                 {
@@ -3180,11 +3172,7 @@
                 {
                   "name": "state_identifier",
                   "value": {
-<<<<<<< HEAD
-                    "BlockHash": "be8a9E156A89dEca32f6322c5546738f3B9f5C62C5945a044d7043bC814f156e"
-=======
-                    "BlockHash": "13c2d7a68ecdd4b74bf4393c88915c836c863fc4bf11d7f2bd930a1bbccacdcb"
->>>>>>> 7d6100b3
+                    "BlockHash": "13c2d7A68EcDd4B74bf4393C88915c836C863fC4bF11D7f2bD930A1BBCCAcdcb"
                   }
                 }
               ],
@@ -3193,13 +3181,8 @@
                 "value": {
                   "api_version": "1.3.2",
                   "block_header": {
-<<<<<<< HEAD
                     "accumulated_seed": "AC979f51525CFD979b14aA7Dc0737c5154eABE0db9280EcEaa8DC8D2905B20D5",
-                    "body_hash": "7C8b1a0fa3E3055909220d15e48B721D48904A23FB2e20FD428a8F119FbA0a1a",
-=======
-                    "accumulated_seed": "ac979f51525cfd979b14aa7dc0737c5154eabe0db9280eceaa8dc8d2905b20d5",
-                    "body_hash": "cd502c5393a3c8b66d6979ad7857507c9baf5a8ba16ba99c28378d3a970fff42",
->>>>>>> 7d6100b3
+                    "body_hash": "cD502c5393a3C8b66d6979ad7857507c9bAf5a8Ba16bA99c28378d3A970FFf42",
                     "era_end": {
                       "era_report": {
                         "equivocators": [
@@ -3390,11 +3373,7 @@
                   "last_added_block_info": {
                     "creator": "01d9BF2148748a85C89dA5AAd8Ee0b0fc2d105FD39d41a4c796536354F0Ae2900C",
                     "era_id": 1,
-<<<<<<< HEAD
-                    "hash": "be8a9E156A89dEca32f6322c5546738f3B9f5C62C5945a044d7043bC814f156e",
-=======
-                    "hash": "13c2d7a68ecdd4b74bf4393c88915c836c863fc4bf11d7f2bd930a1bbccacdcb",
->>>>>>> 7d6100b3
+                    "hash": "13c2d7A68EcDd4B74bf4393C88915c836C863fC4bF11D7f2bD930A1BBCCAcdcb",
                     "height": 10,
                     "state_root_hash": "0808080808080808080808080808080808080808080808080808080808080808",
                     "timestamp": "2020-11-17T00:39:24.072Z"
@@ -3568,11 +3547,7 @@
                 {
                   "name": "block_identifier",
                   "value": {
-<<<<<<< HEAD
-                    "Hash": "be8a9E156A89dEca32f6322c5546738f3B9f5C62C5945a044d7043bC814f156e"
-=======
-                    "Hash": "13c2d7a68ecdd4b74bf4393c88915c836c863fc4bf11d7f2bd930a1bbccacdcb"
->>>>>>> 7d6100b3
+                    "Hash": "13c2d7A68EcDd4B74bf4393C88915c836C863fC4bF11D7f2bD930A1BBCCAcdcb"
                   }
                 }
               ],
@@ -3582,29 +3557,16 @@
                   "api_version": "1.3.2",
                   "block": {
                     "body": {
-<<<<<<< HEAD
-                      "deploy_hashes": [
+                      "deploy_hashes": [],
+                      "proposer": "01d9BF2148748a85C89dA5AAd8Ee0b0fc2d105FD39d41a4c796536354F0Ae2900C",
+                      "transfer_hashes": [
                         "5C9B3B099c1378aa8E4A5F07F59Ff1fCdC69A83179427C7e67AE0377d94D93Fa"
-                      ],
-                      "proposer": "01d9BF2148748a85C89dA5AAd8Ee0b0fc2d105FD39d41a4c796536354F0Ae2900C",
-                      "transfer_hashes": []
+                      ]
                     },
-                    "hash": "be8a9E156A89dEca32f6322c5546738f3B9f5C62C5945a044d7043bC814f156e",
+                    "hash": "13c2d7A68EcDd4B74bf4393C88915c836C863fC4bF11D7f2bD930A1BBCCAcdcb",
                     "header": {
                       "accumulated_seed": "AC979f51525CFD979b14aA7Dc0737c5154eABE0db9280EcEaa8DC8D2905B20D5",
-                      "body_hash": "7C8b1a0fa3E3055909220d15e48B721D48904A23FB2e20FD428a8F119FbA0a1a",
-=======
-                      "deploy_hashes": [],
-                      "proposer": "01d9bf2148748a85c89da5aad8ee0b0fc2d105fd39d41a4c796536354f0ae2900c",
-                      "transfer_hashes": [
-                        "5c9b3b099c1378aa8e4a5f07f59ff1fcdc69a83179427c7e67ae0377d94d93fa"
-                      ]
-                    },
-                    "hash": "13c2d7a68ecdd4b74bf4393c88915c836c863fc4bf11d7f2bd930a1bbccacdcb",
-                    "header": {
-                      "accumulated_seed": "ac979f51525cfd979b14aa7dc0737c5154eabe0db9280eceaa8dc8d2905b20d5",
-                      "body_hash": "cd502c5393a3c8b66d6979ad7857507c9baf5a8ba16ba99c28378d3a970fff42",
->>>>>>> 7d6100b3
+                      "body_hash": "cD502c5393a3C8b66d6979ad7857507c9bAf5a8Ba16bA99c28378d3A970FFf42",
                       "era_end": {
                         "era_report": {
                           "equivocators": [
@@ -3645,13 +3607,8 @@
                     },
                     "proofs": [
                       {
-<<<<<<< HEAD
                         "public_key": "01d9BF2148748a85C89dA5AAd8Ee0b0fc2d105FD39d41a4c796536354F0Ae2900C",
-                        "signature": "01D8bc9E4C1877daBe5F82C22BF7F53d6d652B3098fE10AddF5C981f0F2171215c0E55f4b6Aca1aa92f2eE6B1884E077A89557e6BC8cC7D6Cfc1Aa29b38e2b5704"
-=======
-                        "public_key": "01d9bf2148748a85c89da5aad8ee0b0fc2d105fd39d41a4c796536354f0ae2900c",
-                        "signature": "016291a7b2689e2edcc6e79030be50edd02f9bd7d809921ae2654012f808c7b9a0f125bc32d6aa610cbd012395a9832ccfaa9262023339f1db71ca073a13bb9707"
->>>>>>> 7d6100b3
+                        "signature": "016291A7B2689e2edCc6e79030bE50EdD02F9bd7d809921Ae2654012f808c7B9A0F125Bc32D6Aa610cBd012395A9832CCFAA9262023339f1db71cA073A13Bb9707"
                       }
                     ]
                   }
@@ -3708,11 +3665,7 @@
                 {
                   "name": "block_identifier",
                   "value": {
-<<<<<<< HEAD
-                    "Hash": "be8a9E156A89dEca32f6322c5546738f3B9f5C62C5945a044d7043bC814f156e"
-=======
-                    "Hash": "13c2d7a68ecdd4b74bf4393c88915c836c863fc4bf11d7f2bd930a1bbccacdcb"
->>>>>>> 7d6100b3
+                    "Hash": "13c2d7A68EcDd4B74bf4393C88915c836C863fC4bF11D7f2bD930A1BBCCAcdcb"
                   }
                 }
               ],
@@ -3720,11 +3673,7 @@
                 "name": "chain_get_block_transfers_example_result",
                 "value": {
                   "api_version": "1.3.2",
-<<<<<<< HEAD
-                  "block_hash": "be8a9E156A89dEca32f6322c5546738f3B9f5C62C5945a044d7043bC814f156e",
-=======
-                  "block_hash": "13c2d7a68ecdd4b74bf4393c88915c836c863fc4bf11d7f2bd930a1bbccacdcb",
->>>>>>> 7d6100b3
+                  "block_hash": "13c2d7A68EcDd4B74bf4393C88915c836C863fC4bF11D7f2bD930A1BBCCAcdcb",
                   "transfers": [
                     {
                       "amount": "0",
@@ -4030,11 +3979,7 @@
                 {
                   "name": "block_identifier",
                   "value": {
-<<<<<<< HEAD
-                    "Hash": "be8a9E156A89dEca32f6322c5546738f3B9f5C62C5945a044d7043bC814f156e"
-=======
-                    "Hash": "13c2d7a68ecdd4b74bf4393c88915c836c863fc4bf11d7f2bd930a1bbccacdcb"
->>>>>>> 7d6100b3
+                    "Hash": "13c2d7A68EcDd4B74bf4393C88915c836C863fC4bF11D7f2bD930A1BBCCAcdcb"
                   }
                 }
               ],
@@ -4043,11 +3988,7 @@
                 "value": {
                   "api_version": "1.3.2",
                   "era_summary": {
-<<<<<<< HEAD
-                    "block_hash": "be8a9E156A89dEca32f6322c5546738f3B9f5C62C5945a044d7043bC814f156e",
-=======
-                    "block_hash": "13c2d7a68ecdd4b74bf4393c88915c836c863fc4bf11d7f2bd930a1bbccacdcb",
->>>>>>> 7d6100b3
+                    "block_hash": "13c2d7A68EcDd4B74bf4393C88915c836C863fC4bF11D7f2bD930A1BBCCAcdcb",
                     "era_id": 42,
                     "merkle_proof": "01000000006ef2e0949ac76e55812421f755abe129b6244fe7168b77f47a72536147614625016ef2e0949ac76e55812421f755abe129b6244fe7168b77f47a72536147614625000000003529cde5c621f857f75f3810611eb4af3f998caaa9d4a3413cf799f99c67db0307010000006ef2e0949ac76e55812421f755abe129b6244fe7168b77f47a7253614761462501010102000000006e06000000000074769d28aac597a36a03a932d4b43e4f10bf0403ee5c41dd035102553f5773631200b9e173e8f05361b681513c14e25e3138639eb03232581db7557c9e8dbbc83ce94500226a9a7fe4f2b7b88d5103a4fc7400f02bf89c860c9ccdd56951a2afe9be0e0267006d820fb5676eb2960e15722f7725f3f8f41030078f8b2e44bf0dc03f71b176d6e800dc5ae9805068c5be6da1a90b2528ee85db0609cc0fb4bd60bbd559f497a98b67f500e1e3e846592f4918234647fca39830b7e1e6ad6f5b7a99b39af823d82ba1873d000003000000010186ff500f287e9b53f823ae1582b1fa429dfede28015125fd233a31ca04d5012002015cc42669a55467a1fdf49750772bfc1aed59b9b085558eb81510e9b015a7c83b0301e3cf4a34b1db6bfa58808b686cb8fe21ebe0c1bcbcee522649d2b135fe510fe3",
                     "state_root_hash": "0808080808080808080808080808080808080808080808080808080808080808",
@@ -4124,11 +4065,7 @@
                 {
                   "name": "block_identifier",
                   "value": {
-<<<<<<< HEAD
-                    "Hash": "be8a9E156A89dEca32f6322c5546738f3B9f5C62C5945a044d7043bC814f156e"
-=======
-                    "Hash": "13c2d7a68ecdd4b74bf4393c88915c836c863fc4bf11d7f2bd930a1bbccacdcb"
->>>>>>> 7d6100b3
+                    "Hash": "13c2d7A68EcDd4B74bf4393C88915c836C863fC4bF11D7f2bD930A1BBCCAcdcb"
                   }
                 }
               ],
