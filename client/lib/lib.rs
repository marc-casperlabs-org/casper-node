//! # Casper node client library
#![doc(
    html_root_url = "https://docs.rs/casper-client/0.1.0",
    html_favicon_url = "https://raw.githubusercontent.com/CasperLabs/casper-node/master/images/CasperLabs_Logo_Favicon_RGB_50px.png",
    html_logo_url = "https://raw.githubusercontent.com/CasperLabs/casper-node/master/images/CasperLabs_Logo_Symbol_RGB.png",
    test(attr(forbid(warnings)))
)]
#![warn(
    missing_docs,
    trivial_casts,
    trivial_numeric_casts,
    unused_qualifications
)]

mod cl_type;
mod deploy;
mod error;
#[cfg(feature = "ffi")]
pub mod ffi;
pub mod keygen;
mod parsing;
mod rpc;
mod validation;

use std::{convert::TryInto, fs::File};

use jsonrpc_lite::JsonRpc;

use casper_execution_engine::core::engine_state::ExecutableDeployItem;
use casper_node::types::Deploy;
use casper_types::{UIntParseError, U512};

pub use cl_type::help;
pub use deploy::ListDeploysResult;
use deploy::{DeployExt, DeployParams};
pub use error::Error;
use error::Result;
use parsing::none_if_empty;
use rpc::{RpcCall, TransferTarget};
pub use validation::ValidateResponseError;

/// Creates a `Deploy` and sends it to the network for execution.
///
/// * `maybe_rpc_id` is the JSON-RPC identifier, applied to the request and returned in the
///   response. If it can be parsed as an `i64` it will be used as a JSON integer. If empty, a
///   random `i64` will be assigned. Otherwise the provided string will be used verbatim.
/// * `node_address` is the hostname or IP and port of the node on which the HTTP service is
///   running, e.g. `"http://127.0.0.1:7777"`.
/// * When `verbose` is `true`, the JSON-RPC request will be printed to `stdout`.
/// * `deploy` contains deploy-related options for this `Deploy`. See
///   [`DeployStrParams`](struct.DeployStrParams.html) for more details.
/// * `session` contains session-related options for this `Deploy`. See
///   [`SessionStrParams`](struct.SessionStrParams.html) for more details.
/// * `payment` contains payment-related options for this `Deploy`. See
///   [`PaymentStrParams`](struct.PaymentStrParams.html) for more details.
pub fn put_deploy(
    maybe_rpc_id: &str,
    node_address: &str,
    verbose: bool,
    deploy: DeployStrParams<'_>,
    session: SessionStrParams<'_>,
    payment: PaymentStrParams<'_>,
) -> Result<JsonRpc> {
    let deploy = Deploy::with_payment_and_session(
        deploy.try_into()?,
        payment.try_into()?,
        session.try_into()?,
    );
    RpcCall::new(maybe_rpc_id, node_address, verbose).put_deploy(deploy)
}

/// Creates a `Deploy` and outputs it to a file or stdout.
///
/// As a file, the `Deploy` can subsequently be signed by other parties using
/// [`sign_deploy_file()`](fn.sign_deploy_file.html) and then sent to the network for execution
/// using [`send_deploy_file()`](fn.send_deploy_file.html).
///
/// * `maybe_rpc_id` is the JSON-RPC identifier, applied to the request and returned in the
///   response. If it can be parsed as an `i64` it will be used as a JSON integer. If empty, a
///   random `i64` will be assigned. Otherwise the provided string will be used verbatim.
/// * `node_address` is the hostname or IP and port of the node on which the HTTP service is
///   running, e.g. `"http://127.0.0.1:7777"`.
/// * `maybe_output_path` specifies the output file, or if empty, will print it to `stdout`. If the
///   file already exists, it will be overwritten.
/// * `deploy` contains deploy-related options for this `Deploy`. See
///   [`DeployStrParams`](struct.DeployStrParams.html) for more details.
/// * `session` contains session-related options for this `Deploy`. See
///   [`SessionStrParams`](struct.SessionStrParams.html) for more details.
/// * `payment` contains payment-related options for this `Deploy`. See
///   [`PaymentStrParams`](struct.PaymentStrParams.html) for more details.
pub fn make_deploy(
    maybe_output_path: &str,
    deploy: DeployStrParams<'_>,
    session: SessionStrParams<'_>,
    payment: PaymentStrParams<'_>,
) -> Result<()> {
    let output = deploy::output_or_stdout(none_if_empty(maybe_output_path)).map_err(|error| {
        Error::IoError {
            context: format!(
                "unable to get file or stdout, provided '{:?}'",
                maybe_output_path
            ),
            error,
        }
    })?;

    Deploy::with_payment_and_session(deploy.try_into()?, payment.try_into()?, session.try_into()?)
        .write_deploy(output)
}

/// Reads a previously-saved `Deploy` from a file, cryptographically signs it, and outputs it to a
/// file or stdout.
///
/// * `input_path` specifies the path to the previously-saved `Deploy` file.
/// * `secret_key` specifies the path to the secret key with which to sign the `Deploy`.
/// * `maybe_output_path` specifies the output file, or if empty, will print it to `stdout`. If the
///   file already exists, it will be overwritten.
pub fn sign_deploy_file(input_path: &str, secret_key: &str, maybe_output_path: &str) -> Result<()> {
    let secret_key = parsing::secret_key(secret_key)?;
    let maybe_output_path = parsing::output(maybe_output_path);

    let output = deploy::output_or_stdout(maybe_output_path).map_err(|error| Error::IoError {
        context: format!(
            "unable to get file or stdout, provided '{:?}'",
            maybe_output_path
        ),
        error,
    })?;

    let input = File::open(&input_path).map_err(|error| Error::IoError {
        context: format!("unable to read deploy file at '{}'", input_path),
        error,
    })?;

    Deploy::sign_and_write_deploy(input, secret_key, output)
}

/// Reads a previously-saved `Deploy` from a file and sends it to the network for execution.
///
/// * `maybe_rpc_id` is the JSON-RPC identifier, applied to the request and returned in the
///   response. If it can be parsed as an `i64` it will be used as a JSON integer. If empty, a
///   random `i64` will be assigned. Otherwise the provided string will be used verbatim.
/// * `node_address` is the hostname or IP and port of the node on which the HTTP service is
///   running, e.g. `"http://127.0.0.1:7777"`.
/// * When `verbose` is `true`, the JSON-RPC request will be printed to `stdout`.
/// * `input_path` specifies the path to the previously-saved `Deploy` file.
pub fn send_deploy_file(
    maybe_rpc_id: &str,
    node_address: &str,
    verbose: bool,
    input_path: &str,
) -> Result<JsonRpc> {
    RpcCall::new(maybe_rpc_id, node_address, verbose).send_deploy_file(input_path)
}

/// Transfers funds between purses.
///
/// * `maybe_rpc_id` is the JSON-RPC identifier, applied to the request and returned in the
///   response. If it can be parsed as an `i64` it will be used as a JSON integer. If empty, a
///   random `i64` will be assigned. Otherwise the provided string will be used verbatim.
/// * `node_address` is the hostname or IP and port of the node on which the HTTP service is
///   running, e.g. `"http://127.0.0.1:7777"`.
/// * When `verbose` is `true`, the JSON-RPC request will be printed to `stdout`.
/// * `amount` specifies the amount to be transferred.
/// * `maybe_source_purse` is the purse `URef` from which the funds will be transferred, formatted
///   as e.g. `uref-0102030405060708090a0b0c0d0e0f101112131415161718191a1b1c1d1e1f20-007`. If it is
///   an empty string, the network will use the main purse from the sender's account.
/// * `maybe_target_purse` is the purse `URef` into which the funds will be transferred, formatted
///   as e.g. `uref-0102030405060708090a0b0c0d0e0f101112131415161718191a1b1c1d1e1f20-007`. If it is
///   an empty string, `maybe_target_account` must be specified instead. These options are
///   incompatible: exactly one must be empty and the other valid.
/// * `maybe_target_account` is the account `PublicKey` into which the funds will be transferred,
///   formatted as a hex-encoded string. The account's main purse will receive the funds. If it is
///   an empty string, `maybe_target_purse` must be specified instead. These options are
///   incompatible: exactly one must be empty and the other valid.
/// * `deploy` contains deploy-related options for this `Deploy`. See
///   [`DeployStrParams`](struct.DeployStrParams.html) for more details.
/// * `payment` contains payment-related options for this `Deploy`. See
///   [`PaymentStrParams`](struct.PaymentStrParams.html) for more details.
#[allow(clippy::too_many_arguments)]
pub fn transfer(
    maybe_rpc_id: &str,
    node_address: &str,
    verbose: bool,
    amount: &str,
    maybe_target_account: &str,
    maybe_id: &str,
    deploy_params: DeployStrParams<'_>,
    payment_params: PaymentStrParams<'_>,
) -> Result<JsonRpc> {
    let target = parsing::get_transfer_target(maybe_target_account)?;

    let amount = U512::from_dec_str(amount)
        .map_err(|err| Error::FailedToParseUint("amount", UIntParseError::FromDecStr(err)))?;

    let source_purse = None;

    let maybe_id = parsing::transfer_id(maybe_id)?;

    RpcCall::new(maybe_rpc_id, node_address, verbose).transfer(
        amount,
        source_purse,
        target,
        maybe_id,
        deploy_params.try_into()?,
        payment_params.try_into()?,
    )
}

/// Retrieves a `Deploy` from the network.
///
/// * `maybe_rpc_id` is the JSON-RPC identifier, applied to the request and returned in the
///   response. If it can be parsed as an `i64` it will be used as a JSON integer. If empty, a
///   random `i64` will be assigned. Otherwise the provided string will be used verbatim.
/// * `node_address` is the hostname or IP and port of the node on which the HTTP service is
///   running, e.g. `"http://127.0.0.1:7777"`.
/// * When `verbose` is `true`, the JSON-RPC request will be printed to `stdout`.
/// * `deploy_hash` must be a hex-encoded, 32-byte hash digest.
pub fn get_deploy(
    maybe_rpc_id: &str,
    node_address: &str,
    verbose: bool,
    deploy_hash: &str,
) -> Result<JsonRpc> {
    RpcCall::new(maybe_rpc_id, node_address, verbose).get_deploy(deploy_hash)
}

/// Retrieves a `Block` from the network.
///
/// * `maybe_rpc_id` is the JSON-RPC identifier, applied to the request and returned in the
///   response. If it can be parsed as an `i64` it will be used as a JSON integer. If empty, a
///   random `i64` will be assigned. Otherwise the provided string will be used verbatim.
/// * `node_address` is the hostname or IP and port of the node on which the HTTP service is
///   running, e.g. `"http://127.0.0.1:7777"`.
/// * When `verbose` is `true`, the JSON-RPC request will be printed to `stdout`.
/// * `maybe_block_id` must be a hex-encoded, 32-byte hash digest or a `u64` representing the
///   `Block` height or empty. If empty, the latest `Block` will be retrieved.
pub fn get_block(
    maybe_rpc_id: &str,
    node_address: &str,
    verbose: bool,
    maybe_block_id: &str,
) -> Result<JsonRpc> {
    RpcCall::new(maybe_rpc_id, node_address, verbose).get_block(maybe_block_id)
}

/// Retrieves all `Transfer` items for a `Block` from the network.
///
/// * `maybe_rpc_id` is the JSON-RPC identifier, applied to the request and returned in the
///   response. If it can be parsed as an `i64` it will be used as a JSON integer. If empty, a
///   random `i64` will be assigned. Otherwise the provided string will be used verbatim.
/// * `node_address` is the hostname or IP and port of the node on which the HTTP service is
///   running, e.g. `"http://127.0.0.1:7777"`.
/// * When `verbose` is `true`, the JSON-RPC request will be printed to `stdout`.
/// * `maybe_block_id` must be a hex-encoded, 32-byte hash digest or a `u64` representing the
///   `Block` height or empty. If empty, the latest `Block` transfers will be retrieved.
pub fn get_block_transfers(
    maybe_rpc_id: &str,
    node_address: &str,
    verbose: bool,
    maybe_block_id: &str,
) -> Result<JsonRpc> {
    RpcCall::new(maybe_rpc_id, node_address, verbose).get_block_transfers(maybe_block_id)
}

/// Retrieves a state root hash at a given `Block`.
///
/// * `maybe_rpc_id` is the JSON-RPC identifier, applied to the request and returned in the
///   response. If it can be parsed as an `i64` it will be used as a JSON integer. If empty, a
///   random `i64` will be assigned. Otherwise the provided string will be used verbatim.
/// * `node_address` is the hostname or IP and port of the node on which the HTTP service is
///   running, e.g. `"http://127.0.0.1:7777"`.
/// * When `verbose` is `true`, the JSON-RPC request will be printed to `stdout`.
/// * `maybe_block_id` must be a hex-encoded, 32-byte hash digest or a `u64` representing the
///   `Block` height or empty. If empty, the latest `Block` will be used.
pub fn get_state_root_hash(
    maybe_rpc_id: &str,
    node_address: &str,
    verbose: bool,
    maybe_block_id: &str,
) -> Result<JsonRpc> {
    RpcCall::new(maybe_rpc_id, node_address, verbose).get_state_root_hash(maybe_block_id)
}

/// Retrieves a stored value from the network.
///
/// * `maybe_rpc_id` is the JSON-RPC identifier, applied to the request and returned in the
///   response. If it can be parsed as an `i64` it will be used as a JSON integer. If empty, a
///   random `i64` will be assigned. Otherwise the provided string will be used verbatim.
/// * `node_address` is the hostname or IP and port of the node on which the HTTP service is
///   running, e.g. `"http://127.0.0.1:7777"`.
/// * When `verbose` is `true`, the JSON-RPC request will be printed to `stdout`.
/// * `state_root_hash` must be a hex-encoded, 32-byte hash digest.
/// * `key` must be a formatted [`PublicKey`](https://docs.rs/casper-node/latest/casper-node/crypto/asymmetric_key/enum.PublicKey.html)
///   or [`Key`](https://docs.rs/casper-types/latest/casper-types/enum.PublicKey.html). This will
///   take one of the following forms:
/// ```text
/// 01c9e33693951aaac23c49bee44ad6f863eedcd38c084a3a8f11237716a3df9c2c           # PublicKey
/// account-hash-0102030405060708090a0b0c0d0e0f101112131415161718191a1b1c1d1e1f20  # Key::Account
/// hash-0102030405060708090a0b0c0d0e0f101112131415161718191a1b1c1d1e1f20        # Key::Hash
/// uref-0102030405060708090a0b0c0d0e0f101112131415161718191a1b1c1d1e1f20-007    # Key::URef
/// transfer-0102030405060708090a0b0c0d0e0f101112131415161718191a1b1c1d1e1f20    # Key::Transfer
/// deploy-0102030405060708090a0b0c0d0e0f101112131415161718191a1b1c1d1e1f20      # Key::DeployInfo
/// ```
/// * `path` is comprised of components starting from the `key`, separated by `/`s.
pub fn get_item(
    maybe_rpc_id: &str,
    node_address: &str,
    verbose: bool,
    state_root_hash: &str,
    key: &str,
    path: &str,
) -> Result<JsonRpc> {
    RpcCall::new(maybe_rpc_id, node_address, verbose).get_item(state_root_hash, key, path)
}

/// Retrieves a purse's balance from the network.
///
/// * `maybe_rpc_id` is the JSON-RPC identifier, applied to the request and returned in the
///   response. If it can be parsed as an `i64` it will be used as a JSON integer. If empty, a
///   random `i64` will be assigned. Otherwise the provided string will be used verbatim.
/// * `node_address` is the hostname or IP and port of the node on which the HTTP service is
///   running, e.g. `"http://127.0.0.1:7777"`.
/// * When `verbose` is `true`, the JSON-RPC request will be printed to `stdout`.
/// * `state_root_hash` must be a hex-encoded, 32-byte hash digest.
/// * `purse` is a URef, formatted as e.g.
/// ```text
/// uref-0102030405060708090a0b0c0d0e0f101112131415161718191a1b1c1d1e1f20-007
/// ```
pub fn get_balance(
    maybe_rpc_id: &str,
    node_address: &str,
    verbose: bool,
    state_root_hash: &str,
    purse: &str,
) -> Result<JsonRpc> {
    RpcCall::new(maybe_rpc_id, node_address, verbose).get_balance(state_root_hash, purse)
}

/// Retrieves era information from the network.
///
/// * `maybe_rpc_id` is the JSON-RPC identifier, applied to the request and returned in the
///   response. If it can be parsed as an `i64` it will be used as a JSON integer. If empty, a
///   random `i64` will be assigned. Otherwise the provided string will be used verbatim.
/// * `node_address` is the hostname or IP and port of the node on which the HTTP service is
///   running, e.g. `"http://127.0.0.1:7777"`.
/// * When `verbose` is `true`, the JSON-RPC request will be printed to `stdout`.
/// * `maybe_block_id` must be a hex-encoded, 32-byte hash digest or a `u64` representing the
///   `Block` height or empty. If empty, era information from the latest block will be returned if
///   available.
pub fn get_era_info_by_switch_block(
    maybe_rpc_id: &str,
    node_address: &str,
    verbose: bool,
    maybe_block_id: &str,
) -> Result<JsonRpc> {
    RpcCall::new(maybe_rpc_id, node_address, verbose).get_era_info_by_switch_block(maybe_block_id)
}

/// Retrieves the bids and validators as of the most recently added `Block`.
///
/// * `maybe_rpc_id` is the JSON-RPC identifier, applied to the request and returned in the
///   response. If it can be parsed as an `i64` it will be used as a JSON integer. If empty, a
///   random `i64` will be assigned. Otherwise the provided string will be used verbatim.
/// * `node_address` is the hostname or IP and port of the node on which the HTTP service is
///   running, e.g. `"http://127.0.0.1:7777"`.
/// * When `verbose` is `true`, the JSON-RPC request will be printed to `stdout`.
pub fn get_auction_info(maybe_rpc_id: &str, node_address: &str, verbose: bool) -> Result<JsonRpc> {
    RpcCall::new(maybe_rpc_id, node_address, verbose).get_auction_info()
}

/// Retrieves information and examples for all currently supported RPCs.
///
/// * `maybe_rpc_id` is the JSON-RPC identifier, applied to the request and returned in the
///   response. If it can be parsed as an `i64` it will be used as a JSON integer. If empty, a
///   random `i64` will be assigned. Otherwise the provided string will be used verbatim.
/// * `node_address` is the hostname or IP and port of the node on which the HTTP service is
///   running, e.g. `"http://127.0.0.1:7777"`.
/// * When `verbose` is `true`, the JSON-RPC request will be printed to `stdout`.
pub fn list_rpcs(maybe_rpc_id: &str, node_address: &str, verbose: bool) -> Result<JsonRpc> {
    RpcCall::new(maybe_rpc_id, node_address, verbose).list_rpcs()
}

/// Container for `Deploy` construction options.
#[derive(Default, Debug)]
pub struct DeployStrParams<'a> {
    /// Path to secret key file.
    pub secret_key: &'a str,
    /// RFC3339-like formatted timestamp. e.g. `2018-02-16T00:31:37Z`.
    ///
    /// If `timestamp` is empty, the current time will be used. Note that timestamp is UTC, not
    /// local.
    ///
    /// See
    /// [the `humantime` docs](https://docs.rs/humantime/latest/humantime/fn.parse_rfc3339_weak.html)
    /// for more information.
    pub timestamp: &'a str,
    /// Time that the `Deploy` will remain valid for.
    ///
    /// A `Deploy` can only be included in a `Block` between `timestamp` and `timestamp + ttl`.
    /// Input examples: '1hr 12min', '30min 50sec', '1day'.
    ///
    /// See
    /// [the `humantime` docs](https://docs.rs/humantime/latest/humantime/fn.parse_duration.html)
    /// for more information.
    pub ttl: &'a str,
    /// Conversion rate between the cost of Wasm opcodes and the motes sent by the payment code.
    pub gas_price: &'a str,
    /// Hex-encoded `Deploy` hashes of deploys which must be executed before this one.
    pub dependencies: Vec<&'a str>,
    /// Name of the chain, to avoid the `Deploy` from being accidentally or maliciously included in
    /// a different chain.
    pub chain_name: &'a str,
}

impl<'a> TryInto<DeployParams> for DeployStrParams<'a> {
    type Error = Error;

    fn try_into(self) -> Result<DeployParams> {
        let DeployStrParams {
            secret_key,
            timestamp,
            ttl,
            gas_price,
            dependencies,
            chain_name,
        } = self;
        parsing::parse_deploy_params(
            secret_key,
            timestamp,
            ttl,
            gas_price,
            &dependencies,
            chain_name,
        )
    }
}

/// Container for payment-related arguments used while constructing a `Deploy`.
///
/// ## `payment_args_simple`
///
/// For methods taking `payment_args_simple`, this parameter is the payment contract arguments, in
/// the form `<NAME:TYPE='VALUE'>` or `<NAME:TYPE=null>`.
///
/// It can only be used with the following simple `CLType`s: bool, i32, i64, u8, u32, u64, u128,
/// u256, u512, unit, string, key, account_hash, uref, public_key and `Option` of each of these.
///
/// Example inputs are:
///
/// ```text
/// name_01:bool='false'
/// name_02:i32='-1'
/// name_03:i64='-2'
/// name_04:u8='3'
/// name_05:u32='4'
/// name_06:u64='5'
/// name_07:u128='6'
/// name_08:u256='7'
/// name_09:u512='8'
/// name_10:unit=''
/// name_11:string='a value'
/// key_account_name:key='account-hash-0102030405060708090a0b0c0d0e0f101112131415161718191a1b1c1d1e1f20'
/// key_hash_name:key='hash-0102030405060708090a0b0c0d0e0f101112131415161718191a1b1c1d1e1f20'
/// key_uref_name:key='uref-0102030405060708090a0b0c0d0e0f101112131415161718191a1b1c1d1e1f20-000'
/// account_hash_name:account_hash='account-hash-0102030405060708090a0b0c0d0e0f101112131415161718191a1b1c1d1e1f20'
/// uref_name:uref='uref-0102030405060708090a0b0c0d0e0f101112131415161718191a1b1c1d1e1f20-007'
/// public_key_name:public_key='0119bf44096984cdfe8541bac167dc3b96c85086aa30b6b6cb0c5c38ad703166e1'
/// ```
///
/// For optional values of any these types, prefix the type with "opt_" and use the term "null"
/// without quotes to specify a None value:
///
/// ```text
/// name_01:opt_bool='true'       # Some(true)
/// name_02:opt_bool='false'      # Some(false)
/// name_03:opt_bool=null         # None
/// name_04:opt_i32='-1'          # Some(-1)
/// name_05:opt_i32=null          # None
/// name_06:opt_unit=''           # Some(())
/// name_07:opt_unit=null         # None
/// name_08:opt_string='a value'  # Some("a value".to_string())
/// name_09:opt_string='null'     # Some("null".to_string())
/// name_10:opt_string=null       # None
/// ```
///
/// To get a list of supported types, call
/// [`supported_cl_type_list()`](help/fn.supported_cl_type_list.html). To get this list of examples
/// for supported types, call
/// [`supported_cl_type_examples()`](help/fn.supported_cl_type_examples.html).
///
/// ## `payment_args_complex`
///
/// For methods taking `payment_args_complex`, this parameter is the payment contract arguments, in
/// the form of a `ToBytes`-encoded file.
///
/// ---
///
/// **Note** while multiple payment args can be specified for a single payment code instance, only
/// one of `payment_args_simple` and `payment_args_complex` may be used.
#[derive(Default)]
pub struct PaymentStrParams<'a> {
    payment_amount: &'a str,
    payment_hash: &'a str,
    payment_name: &'a str,
    payment_package_hash: &'a str,
    payment_package_name: &'a str,
    payment_path: &'a str,
    payment_args_simple: Vec<&'a str>,
    payment_args_complex: &'a str,
    payment_version: &'a str,
    payment_entry_point: &'a str,
}

impl<'a> TryInto<ExecutableDeployItem> for PaymentStrParams<'a> {
    type Error = Error;

    fn try_into(self) -> Result<ExecutableDeployItem> {
        let PaymentStrParams {
            payment_amount,
            payment_hash,
            payment_name,
            payment_package_hash,
            payment_package_name,
            payment_path,
            payment_args_simple,
            payment_args_complex,
            payment_version,
            payment_entry_point,
        } = self;

        parsing::parse_payment_info(
            payment_amount,
            payment_hash,
            payment_name,
            payment_package_hash,
            payment_package_name,
            payment_path,
            &payment_args_simple,
            payment_args_complex,
            payment_version,
            payment_entry_point,
        )
    }
}

impl<'a> PaymentStrParams<'a> {
    /// Constructs a `PaymentStrParams` using a payment smart contract file.
    ///
    /// * `payment_path` is the path to the compiled Wasm payment code.
    /// * See the struct docs for a description of [`payment_args_simple`](#payment_args_simple) and
    ///   [`payment_args_complex`](#payment_args_complex).
    pub fn with_path(
        payment_path: &'a str,
        payment_args_simple: Vec<&'a str>,
        payment_args_complex: &'a str,
    ) -> Self {
        Self {
            payment_path,
            payment_args_simple,
            payment_args_complex,
            ..Default::default()
        }
    }

    /// Constructs a `PaymentStrParams` using a payment amount.
    ///
    /// `payment_amount` uses the standard-payment system contract rather than custom payment Wasm.
    /// The value is the 'amount' arg of the standard-payment contract.
    pub fn with_amount(payment_amount: &'a str) -> Self {
        Self {
            payment_amount,
            ..Default::default()
        }
    }

    /// Constructs a `PaymentStrParams` using a stored contract's name.
    ///
    /// * `payment_name` is the name of the stored contract (associated with the executing account)
    ///   to be called as the payment.
    /// * `payment_entry_point` is the name of the method that will be used when calling the payment
    ///   contract.
    /// * See the struct docs for a description of [`payment_args_simple`](#payment_args_simple) and
    ///   [`payment_args_complex`](#payment_args_complex).
    pub fn with_name(
        payment_name: &'a str,
        payment_entry_point: &'a str,
        payment_args_simple: Vec<&'a str>,
        payment_args_complex: &'a str,
    ) -> Self {
        Self {
            payment_name,
            payment_entry_point,
            payment_args_simple,
            payment_args_complex,
            ..Default::default()
        }
    }

    /// Constructs a `PaymentStrParams` using a stored contract's hex-encoded hash.
    ///
    /// * `payment_hash` is the hex-encoded hash of the stored contract to be called as the payment.
    /// * `payment_entry_point` is the name of the method that will be used when calling the payment
    ///   contract.
    /// * See the struct docs for a description of [`payment_args_simple`](#payment_args_simple) and
    ///   [`payment_args_complex`](#payment_args_complex).
    pub fn with_hash(
        payment_hash: &'a str,
        payment_entry_point: &'a str,
        payment_args_simple: Vec<&'a str>,
        payment_args_complex: &'a str,
    ) -> Self {
        Self {
            payment_hash,
            payment_entry_point,
            payment_args_simple,
            payment_args_complex,
            ..Default::default()
        }
    }

    /// Constructs a `PaymentStrParams` using a stored contract's package name.
    ///
    /// * `payment_package_name` is the name of the stored package to be called as the payment.
    /// * `payment_version` is the version of the called payment contract. The latest will be used
    ///   if `payment_version` is empty.
    /// * `payment_entry_point` is the name of the method that will be used when calling the payment
    ///   contract.
    /// * See the struct docs for a description of [`payment_args_simple`](#payment_args_simple) and
    ///   [`payment_args_complex`](#payment_args_complex).
    pub fn with_package_name(
        payment_package_name: &'a str,
        payment_version: &'a str,
        payment_entry_point: &'a str,
        payment_args_simple: Vec<&'a str>,
        payment_args_complex: &'a str,
    ) -> Self {
        Self {
            payment_package_name,
            payment_version,
            payment_entry_point,
            payment_args_simple,
            payment_args_complex,
            ..Default::default()
        }
    }

    /// Constructs a `PaymentStrParams` using a stored contract's package hash.
    ///
    /// * `payment_package_hash` is the hex-encoded hash of the stored package to be called as the
    ///   payment.
    /// * `payment_version` is the version of the called payment contract. The latest will be used
    ///   if `payment_version` is empty.
    /// * `payment_entry_point` is the name of the method that will be used when calling the payment
    ///   contract.
    /// * See the struct docs for a description of [`payment_args_simple`](#payment_args_simple) and
    ///   [`payment_args_complex`](#payment_args_complex).
    pub fn with_package_hash(
        payment_package_hash: &'a str,
        payment_version: &'a str,
        payment_entry_point: &'a str,
        payment_args_simple: Vec<&'a str>,
        payment_args_complex: &'a str,
    ) -> Self {
        Self {
            payment_package_hash,
            payment_version,
            payment_entry_point,
            payment_args_simple,
            payment_args_complex,
            ..Default::default()
        }
    }
}

impl<'a> TryInto<ExecutableDeployItem> for SessionStrParams<'a> {
    type Error = Error;

    fn try_into(self) -> Result<ExecutableDeployItem> {
        let SessionStrParams {
            session_hash,
            session_name,
            session_package_hash,
            session_package_name,
            session_path,
            session_args_simple,
            session_args_complex,
            session_version,
            session_entry_point,
        } = self;

        parsing::parse_session_info(
            session_hash,
            session_name,
            session_package_hash,
            session_package_name,
            session_path,
            &session_args_simple,
            session_args_complex,
            session_version,
            session_entry_point,
        )
    }
}

/// Container for session-related arguments used while constructing a `Deploy`.
///
/// ## `session_args_simple`
///
/// For methods taking `session_args_simple`, this parameter is the session contract arguments, in
/// the form `<NAME:TYPE='VALUE'>` or `<NAME:TYPE=null>`.
///
/// There are further details in
/// [the docs for the equivalent
/// `payment_args_simple`](struct.PaymentStrParams.html#payment_args_simple).
///
/// ## `session_args_complex`
///
/// For methods taking `session_args_complex`, this parameter is the session contract arguments, in
/// the form of a `ToBytes`-encoded file.
///
/// ---
///
/// **Note** while multiple payment args can be specified for a single session code instance, only
/// one of `session_args_simple` and `session_args_complex` may be used.
#[derive(Default)]
pub struct SessionStrParams<'a> {
    session_hash: &'a str,
    session_name: &'a str,
    session_package_hash: &'a str,
    session_package_name: &'a str,
    session_path: &'a str,
    session_args_simple: Vec<&'a str>,
    session_args_complex: &'a str,
    session_version: &'a str,
    session_entry_point: &'a str,
}

impl<'a> SessionStrParams<'a> {
    /// Constructs a `SessionStrParams` using a session smart contract file.
    ///
    /// * `session_path` is the path to the compiled Wasm session code.
    /// * See the struct docs for a description of [`session_args_simple`](#session_args_simple) and
    ///   [`session_args_complex`](#session_args_complex).
    pub fn with_path(
        session_path: &'a str,
        session_args_simple: Vec<&'a str>,
        session_args_complex: &'a str,
    ) -> Self {
        Self {
            session_path,
            session_args_simple,
            session_args_complex,
            ..Default::default()
        }
    }

    /// Constructs a `SessionStrParams` using a stored contract's name.
    ///
    /// * `session_name` is the name of the stored contract (associated with the executing account)
    ///   to be called as the session.
    /// * `session_entry_point` is the name of the method that will be used when calling the session
    ///   contract.
    /// * See the struct docs for a description of [`session_args_simple`](#session_args_simple) and
    ///   [`session_args_complex`](#session_args_complex).
    pub fn with_name(
        session_name: &'a str,
        session_entry_point: &'a str,
        session_args_simple: Vec<&'a str>,
        session_args_complex: &'a str,
    ) -> Self {
        Self {
            session_name,
            session_entry_point,
            session_args_simple,
            session_args_complex,
            ..Default::default()
        }
    }

    /// Constructs a `SessionStrParams` using a stored contract's hex-encoded hash.
    ///
    /// * `session_hash` is the hex-encoded hash of the stored contract to be called as the session.
    /// * `session_entry_point` is the name of the method that will be used when calling the session
    ///   contract.
    /// * See the struct docs for a description of [`session_args_simple`](#session_args_simple) and
    ///   [`session_args_complex`](#session_args_complex).
    pub fn with_hash(
        session_hash: &'a str,
        session_entry_point: &'a str,
        session_args_simple: Vec<&'a str>,
        session_args_complex: &'a str,
    ) -> Self {
        Self {
            session_hash,
            session_entry_point,
            session_args_simple,
            session_args_complex,
            ..Default::default()
        }
    }

    /// Constructs a `SessionStrParams` using a stored contract's package name.
    ///
    /// * `session_package_name` is the name of the stored package to be called as the session.
    /// * `session_version` is the version of the called session contract. The latest will be used
    ///   if `session_version` is empty.
    /// * `session_entry_point` is the name of the method that will be used when calling the session
    ///   contract.
    /// * See the struct docs for a description of [`session_args_simple`](#session_args_simple) and
    ///   [`session_args_complex`](#session_args_complex).
    pub fn with_package_name(
        session_package_name: &'a str,
        session_version: &'a str,
        session_entry_point: &'a str,
        session_args_simple: Vec<&'a str>,
        session_args_complex: &'a str,
    ) -> Self {
        Self {
            session_package_name,
            session_version,
            session_entry_point,
            session_args_simple,
            session_args_complex,
            ..Default::default()
        }
    }

    /// Constructs a `SessionStrParams` using a stored contract's package hash.
    ///
    /// * `session_package_hash` is the hex-encoded hash of the stored package to be called as the
    ///   session.
    /// * `session_version` is the version of the called session contract. The latest will be used
    ///   if `session_version` is empty.
    /// * `session_entry_point` is the name of the method that will be used when calling the session
    ///   contract.
    /// * See the struct docs for a description of [`session_args_simple`](#session_args_simple) and
    ///   [`session_args_complex`](#session_args_complex).
    pub fn with_package_hash(
        session_package_hash: &'a str,
        session_version: &'a str,
        session_entry_point: &'a str,
        session_args_simple: Vec<&'a str>,
        session_args_complex: &'a str,
    ) -> Self {
        Self {
            session_package_hash,
            session_version,
            session_entry_point,
            session_args_simple,
            session_args_complex,
            ..Default::default()
        }
    }
}

#[cfg(test)]
mod param_tests {
    use super::*;

    #[derive(Debug)]
    struct ErrWrapper(pub Error);

    impl PartialEq for ErrWrapper {
        fn eq(&self, other: &ErrWrapper) -> bool {
            format!("{:?}", self.0) == format!("{:?}", other.0)
        }
    }

    impl Into<ErrWrapper> for Error {
        fn into(self) -> ErrWrapper {
            ErrWrapper(self)
        }
    }

    const HASH: &str = "09dcee4b212cfd53642ab323fbef07dafafc6f945a80a00147f62910a915c4e6";
    const NAME: &str = "name";
    const PKG_NAME: &str = "pkg_name";
    const PKG_HASH: &str = "09dcee4b212cfd53642ab323fbef07dafafc6f945a80a00147f62910a915c4e6";
    const ENTRYPOINT: &str = "entrypoint";
    const VERSION: &str = "0.1.0";

    fn args_simple() -> Vec<&'static str> {
        vec!["name_01:bool='false'", "name_02:u32='42'"]
    }

    /// Sample data creation methods for PaymentStrParams
    mod session_params {
        use std::collections::BTreeMap;

        use casper_types::CLValue;

        use super::*;

        #[test]
        pub fn with_hash() {
            let params: Result<ExecutableDeployItem> =
                SessionStrParams::with_hash(HASH, ENTRYPOINT, args_simple(), "").try_into();
            match params {
                Ok(item @ ExecutableDeployItem::StoredContractByHash { .. }) => {
                    let actual: BTreeMap<String, CLValue> = item.args().clone().into();
                    let mut expected = BTreeMap::new();
                    expected.insert("name_01".to_owned(), CLValue::from_t(false).unwrap());
                    expected.insert("name_02".to_owned(), CLValue::from_t(42u32).unwrap());
                    assert_eq!(actual, expected);
                }
                other => panic!("incorrect type parsed {:?}", other),
            }
        }

        #[test]
        pub fn with_name() {
            let params: Result<ExecutableDeployItem> =
                SessionStrParams::with_name(NAME, ENTRYPOINT, args_simple(), "").try_into();
            match params {
                Ok(item @ ExecutableDeployItem::StoredContractByName { .. }) => {
                    let actual: BTreeMap<String, CLValue> = item.args().clone().into();
                    let mut expected = BTreeMap::new();
                    expected.insert("name_01".to_owned(), CLValue::from_t(false).unwrap());
                    expected.insert("name_02".to_owned(), CLValue::from_t(42u32).unwrap());
                    assert_eq!(actual, expected);
                }
                other => panic!("incorrect type parsed {:?}", other),
            }
        }

        #[test]
        pub fn with_package_name() {
            let params: Result<ExecutableDeployItem> = SessionStrParams::with_package_name(
                PKG_NAME,
                VERSION,
                ENTRYPOINT,
                args_simple(),
                "",
            )
            .try_into();
            match params {
                Ok(item @ ExecutableDeployItem::StoredVersionedContractByName { .. }) => {
                    let actual: BTreeMap<String, CLValue> = item.args().clone().into();
                    let mut expected = BTreeMap::new();
                    expected.insert("name_01".to_owned(), CLValue::from_t(false).unwrap());
                    expected.insert("name_02".to_owned(), CLValue::from_t(42u32).unwrap());
                    assert_eq!(actual, expected);
                }
                other => panic!("incorrect type parsed {:?}", other),
            }
        }

        #[test]
        pub fn with_package_hash() {
            let params: Result<ExecutableDeployItem> = SessionStrParams::with_package_hash(
                PKG_HASH,
                VERSION,
                ENTRYPOINT,
                args_simple(),
                "",
            )
            .try_into();
            match params {
                Ok(item @ ExecutableDeployItem::StoredVersionedContractByHash { .. }) => {
                    let actual: BTreeMap<String, CLValue> = item.args().clone().into();
                    let mut expected = BTreeMap::new();
                    expected.insert("name_01".to_owned(), CLValue::from_t(false).unwrap());
                    expected.insert("name_02".to_owned(), CLValue::from_t(42u32).unwrap());
                    assert_eq!(actual, expected);
                }
                other => panic!("incorrect type parsed {:?}", other),
            }
        }
<<<<<<< HEAD
=======

        #[test]
        pub fn with_path() {
            let params: Result<ExecutableDeployItem> =
                SessionStrParams::with_path(PATH, args_simple(), "").try_into();
            match params {
                Ok(item @ ExecutableDeployItem::ModuleBytes { .. }) => {
                    let actual: BTreeMap<String, CLValue> = item.args().clone().into();
                    let mut expected = BTreeMap::new();
                    expected.insert("name_01".to_owned(), CLValue::from_t(false).unwrap());
                    expected.insert("name_02".to_owned(), CLValue::from_t(42u32).unwrap());
                    assert_eq!(actual, expected);
                }
                other => panic!("incorrect type parsed {:?}", other),
            }
        }
>>>>>>> 954a045d
    }

    /// Sample data creation methods for PaymentStrParams
    mod payment_params {
        use std::collections::BTreeMap;

        use casper_types::CLValue;

        use super::*;

        #[test]
        pub fn with_amount() {
            let params: Result<ExecutableDeployItem> =
                PaymentStrParams::with_amount("100").try_into();
            match params {
                Ok(item @ ExecutableDeployItem::ModuleBytes { .. }) => {
                    let amount = CLValue::from_t(U512::from(100)).unwrap();
                    assert_eq!(item.args().get("amount"), Some(&amount));
                }
                other => panic!("incorrect type parsed {:?}", other),
            }
        }

        #[test]
        pub fn with_hash() {
            let params: Result<ExecutableDeployItem> =
                PaymentStrParams::with_hash(HASH, ENTRYPOINT, args_simple(), "").try_into();
            match params {
                Ok(item @ ExecutableDeployItem::StoredContractByHash { .. }) => {
                    let actual: BTreeMap<String, CLValue> = item.args().clone().into();
                    let mut expected = BTreeMap::new();
                    expected.insert("name_01".to_owned(), CLValue::from_t(false).unwrap());
                    expected.insert("name_02".to_owned(), CLValue::from_t(42u32).unwrap());
                    assert_eq!(actual, expected);
                }
                other => panic!("incorrect type parsed {:?}", other),
            }
        }

        #[test]
        pub fn with_name() {
            let params: Result<ExecutableDeployItem> =
                PaymentStrParams::with_name(NAME, ENTRYPOINT, args_simple(), "").try_into();
            match params {
                Ok(item @ ExecutableDeployItem::StoredContractByName { .. }) => {
                    let actual: BTreeMap<String, CLValue> = item.args().clone().into();
                    let mut expected = BTreeMap::new();
                    expected.insert("name_01".to_owned(), CLValue::from_t(false).unwrap());
                    expected.insert("name_02".to_owned(), CLValue::from_t(42u32).unwrap());
                    assert_eq!(actual, expected);
                }
                other => panic!("incorrect type parsed {:?}", other),
            }
        }

        #[test]
        pub fn with_package_name() {
            let params: Result<ExecutableDeployItem> = PaymentStrParams::with_package_name(
                PKG_NAME,
                VERSION,
                ENTRYPOINT,
                args_simple(),
                "",
            )
            .try_into();
            match params {
                Ok(item @ ExecutableDeployItem::StoredVersionedContractByName { .. }) => {
                    let actual: BTreeMap<String, CLValue> = item.args().clone().into();
                    let mut expected = BTreeMap::new();
                    expected.insert("name_01".to_owned(), CLValue::from_t(false).unwrap());
                    expected.insert("name_02".to_owned(), CLValue::from_t(42u32).unwrap());
                    assert_eq!(actual, expected);
                }
                other => panic!("incorrect type parsed {:?}", other),
            }
        }

        #[test]
        pub fn with_package_hash() {
            let params: Result<ExecutableDeployItem> = PaymentStrParams::with_package_hash(
                PKG_HASH,
                VERSION,
                ENTRYPOINT,
                args_simple(),
                "",
            )
            .try_into();
            match params {
                Ok(item @ ExecutableDeployItem::StoredVersionedContractByHash { .. }) => {
                    let actual: BTreeMap<String, CLValue> = item.args().clone().into();
                    let mut expected = BTreeMap::new();
                    expected.insert("name_01".to_owned(), CLValue::from_t(false).unwrap());
                    expected.insert("name_02".to_owned(), CLValue::from_t(42u32).unwrap());
                    assert_eq!(actual, expected);
                }
                other => panic!("incorrect type parsed {:?}", other),
            }
        }
<<<<<<< HEAD
=======

        #[test]
        pub fn with_path() {
            let params: Result<ExecutableDeployItem> =
                PaymentStrParams::with_path(PATH, args_simple(), "").try_into();
            match params {
                Ok(item @ ExecutableDeployItem::ModuleBytes { .. }) => {
                    let actual: BTreeMap<String, CLValue> = item.args().clone().into();
                    let mut expected = BTreeMap::new();
                    expected.insert("name_01".to_owned(), CLValue::from_t(false).unwrap());
                    expected.insert("name_02".to_owned(), CLValue::from_t(42u32).unwrap());
                    assert_eq!(actual, expected);
                }
                other => panic!("incorrect type parsed {:?}", other),
            }
        }
>>>>>>> 954a045d
    }

    mod deploy_str_params {
        use humantime::{DurationError, TimestampError};

        use super::*;

        use std::{convert::TryInto, result::Result as StdResult};

        use crate::DeployStrParams;

        fn test_value() -> DeployStrParams<'static> {
            DeployStrParams {
                secret_key: "../resources/local/secret_keys/node-1.pem",
                ttl: "10s",
                chain_name: "casper-test-chain-name-1",
                gas_price: "1",
                ..Default::default()
            }
        }

        #[test]
        fn should_convert_into_deploy_params() {
            let deploy_params: StdResult<DeployParams, ErrWrapper> =
                test_value().try_into().map_err(ErrWrapper);
            assert!(deploy_params.is_ok());
        }

        #[test]
        fn should_fail_to_convert_with_bad_timestamp() {
            let mut params = test_value();
            params.timestamp = "garbage";
            let result: StdResult<DeployParams, Error> = params.try_into();
            let result = result.map(|_| ()).map_err(ErrWrapper);
            assert_eq!(
                result,
                Err(
                    Error::FailedToParseTimestamp("timestamp", TimestampError::InvalidFormat)
                        .into()
                )
            );
        }

        #[test]
        fn should_fail_to_convert_with_bad_gas_price() {
            let mut params = test_value();
            params.gas_price = "fifteen";
            let result: StdResult<DeployParams, Error> = params.try_into();
            let result = result.map(|_| ());
            if let Err(Error::FailedToParseInt(context, _)) = result {
                assert_eq!(context, "gas_price");
            } else {
                panic!("should be an error");
            }
        }

        #[test]
        fn should_fail_to_convert_with_bad_chain_name() {
            let mut params = test_value();
            params.chain_name = "";
            let result: StdResult<DeployParams, Error> = params.try_into();
            let result = result.map(|_| ()).map_err(ErrWrapper);
            assert_eq!(result, Ok(()));
        }

        #[test]
        fn should_fail_to_convert_with_bad_ttl() {
            let mut params = test_value();
            params.ttl = "not_a_ttl";
            let result: StdResult<DeployParams, Error> = params.try_into();
            let result = result.map(|_| ()).map_err(ErrWrapper);
            assert_eq!(
                result,
                Err(Error::FailedToParseTimeDiff("ttl", DurationError::NumberExpected(0)).into())
            );
        }

        #[test]
        fn should_fail_to_convert_with_bad_secret_key_path() {
            let mut params = test_value();
            params.secret_key = "";
            let result: StdResult<DeployParams, Error> = params.try_into();
            let result = result.map(|_| ());
            if let Err(Error::CryptoError { context, .. }) = result {
                assert_eq!(context, "secret_key");
            } else {
                panic!("should be an error")
            }
        }

        #[test]
        fn should_fail_to_convert_with_bad_dependencies() {
            use casper_node::crypto::Error as CryptoError;
            let mut params = test_value();
            params.dependencies = vec!["invalid dep"];
            let result: StdResult<DeployParams, Error> = params.try_into();
            let result = result.map(|_| ()).map_err(ErrWrapper);
            assert_eq!(
                result,
                Err(Error::CryptoError {
                    context: "dependencies",
                    error: CryptoError::FromHex(hex::FromHexError::OddLength)
                }
                .into())
            );
        }
    }
}<|MERGE_RESOLUTION|>--- conflicted
+++ resolved
@@ -967,25 +967,6 @@
                 other => panic!("incorrect type parsed {:?}", other),
             }
         }
-<<<<<<< HEAD
-=======
-
-        #[test]
-        pub fn with_path() {
-            let params: Result<ExecutableDeployItem> =
-                SessionStrParams::with_path(PATH, args_simple(), "").try_into();
-            match params {
-                Ok(item @ ExecutableDeployItem::ModuleBytes { .. }) => {
-                    let actual: BTreeMap<String, CLValue> = item.args().clone().into();
-                    let mut expected = BTreeMap::new();
-                    expected.insert("name_01".to_owned(), CLValue::from_t(false).unwrap());
-                    expected.insert("name_02".to_owned(), CLValue::from_t(42u32).unwrap());
-                    assert_eq!(actual, expected);
-                }
-                other => panic!("incorrect type parsed {:?}", other),
-            }
-        }
->>>>>>> 954a045d
     }
 
     /// Sample data creation methods for PaymentStrParams
@@ -1084,25 +1065,6 @@
                 other => panic!("incorrect type parsed {:?}", other),
             }
         }
-<<<<<<< HEAD
-=======
-
-        #[test]
-        pub fn with_path() {
-            let params: Result<ExecutableDeployItem> =
-                PaymentStrParams::with_path(PATH, args_simple(), "").try_into();
-            match params {
-                Ok(item @ ExecutableDeployItem::ModuleBytes { .. }) => {
-                    let actual: BTreeMap<String, CLValue> = item.args().clone().into();
-                    let mut expected = BTreeMap::new();
-                    expected.insert("name_01".to_owned(), CLValue::from_t(false).unwrap());
-                    expected.insert("name_02".to_owned(), CLValue::from_t(42u32).unwrap());
-                    assert_eq!(actual, expected);
-                }
-                other => panic!("incorrect type parsed {:?}", other),
-            }
-        }
->>>>>>> 954a045d
     }
 
     mod deploy_str_params {
