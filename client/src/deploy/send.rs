--- conflicted
+++ resolved
@@ -1,17 +1,7 @@
 use clap::{App, ArgMatches, SubCommand};
 
-<<<<<<< HEAD
-use super::creation_common;
+use super::creation_common::{self, DisplayOrder};
 use crate::{command::ClientCommand, common};
-=======
-use casper_node::rpcs::{
-    account::{PutDeploy, PutDeployParams},
-    RpcWithParams,
-};
-
-use super::creation_common::{self, DisplayOrder};
-use crate::{command::ClientCommand, common, RpcClient};
->>>>>>> 32b78a0d
 
 pub struct SendDeploy;
 
@@ -36,18 +26,11 @@
         let node_address = common::node_address::get(matches);
         let rpc_id = common::rpc_id::get(matches);
         let input_path = creation_common::input::get(matches);
-<<<<<<< HEAD
-        let response_value = casper_client::deploy::send_deploy_file(&node_address, &input_path)
+        let response = casper_client::RpcCall::new(rpc_id, verbose).send_deploy_file(&node_address, &input_path)
             .unwrap_or_else(|error| panic!("response error: {}", error));
-        println!("{:?}", response_value);
-=======
-        let deploy = creation_common::input::read_deploy(&input_path);
-        let params = PutDeployParams { deploy };
-        let response = Self::request_with_map_params(verbose, &node_address, rpc_id, params);
         println!(
             "{}",
             serde_json::to_string_pretty(&response).expect("should encode to JSON")
         );
->>>>>>> 32b78a0d
     }
 }